from crypto import *
from utils import *

# -----General/shared-----
ZERO_ADDR_PACKED = "0000000000000000000000000000000000000000"
ZERO_ADDR = "0x" + ZERO_ADDR_PACKED
ETH_ADDR = "0xEeeeeEeeeEeEeeEeEeEeeEEEeeeeEeeeeeeeEEeE"
NON_ZERO_ADDR = "0x0000000000000000000000000000000000000001"
TEST_AMNT = 10**17
ONE_ETH = 10**18
JUNK_INT = 12345
JUNK_HEX = web3.toHex(JUNK_INT)
# Notable the only part of the hash involved in CREATE2 that has padding
JUNK_HEX_PAD = cleanHexStrPad(JUNK_HEX)
E_18 = 10**18
AGG = "Agg"
GOV = "Gov"
KEYID_TO_NUM  = {AGG: 0, GOV: 1}
NUM_TO_KEYID  = [AGG, GOV]
INIT_TOKEN_SUPPLY = int(10**26)
INIT_ETH_BAL = 10000 * E_18
SECS_PER_BLOCK = 13

# Time in seconds
HOUR = 60 * 60
DAY = HOUR * 24


REV_MSG_NZ_UINT = "Shared: uint input is empty"
REV_MSG_NZ_ADDR = "Shared: address input is empty"
REV_MSG_NZ_BYTES32 = "Shared: bytes32 input is empty"


# -----KeyManager-----
# 2 days
AGG_KEY_TIMEOUT = 2 * 24 * 60 * 60

# Technically these aren't constants - it would be good to have them be part of the
# Signer class, but since there are multiple agg keys/signers, and the same for gov,
# they need to somehow share state so that multiple versions of agg signer/key don't
# both start from 0 because they will collide and cause the 2nd one to fail, since
# the nonce is specific to the agg key and gov key in general, regardless of what the
# specific pubkey etc of the key is. It's not possible to have the state reset upon a
# new agg key because the current design uses a mapping that tracks every nonce ever.
# This wouldn't be the case if a single uint was used to track the current nonce for
# each agg and gov key tho
nonces = {AGG: 0, GOV: 0}
def agg_null_sig(): return (0, 0, nonces[AGG], ZERO_ADDR)
def gov_null_sig(): return (0, 0, nonces[GOV], ZERO_ADDR)

REV_MSG_DELAY = "KeyManager: not enough delay"

# Keys for use in tests

# Original keys in the constructor
AGG_PRIV_HEX_1 = "fbcb47bc85b881e0dfb31c872d4e06848f80530ccbd18fc016a27c4a744d0eba"
AGG_SIGNER_1 = Signer(AGG_PRIV_HEX_1, AGG, nonces)

GOV_PRIV_HEX_1 = "fd0491a72700b50de61ea97c81a2df9d5a301e9b5e71d5c7786ee86d1994f1b8"
GOV_SIGNER_1 = Signer(GOV_PRIV_HEX_1, GOV, nonces)

# New keys
AGG_PRIV_HEX_2 = "bbade2da39cfc81b1b64b6a2d66531ed74dd01803dc5b376ce7ad548bbe23608"
AGG_SIGNER_2 = Signer(AGG_PRIV_HEX_2, AGG, nonces)

GOV_PRIV_HEX_2 = "6b357e74e81bd16c202e6406d0e1883f758f0495973f316be323daebec04ad85"
GOV_SIGNER_2 = Signer(GOV_PRIV_HEX_2, GOV, nonces)

NULL_KEY = (0, 0, ZERO_ADDR)

# nzKey
REV_MSG_PUBKEYX = "Shared: pubKeyX is empty"
REV_MSG_NONCETIMESGADDR = "Shared: nonceTimesGAddr is empty"
REV_MSG_NONCETIMESGADDR_EMPTY = "No zero inputs allowed"

<<<<<<< HEAD
# isValidSig
REV_MSG_WHITELIST = "KeyManager: not whitelisted"
=======
# isUpdatedValidSig
>>>>>>> e034a8d9
REV_MSG_MSGHASH = "KeyManager: invalid msgHash"
REV_MSG_SIG = "KeyManager: Sig invalid"

# SchnorrSECP256K1
REV_MSG_PUB_KEY_X = "Public-key x >= HALF_Q"
REV_MSG_SIG_LESS_Q = "Sig must be reduced modulo Q"
REV_MSG_INPUTS_0 = "No zero inputs allowed"


# -----FLIP-----
INIT_SUPPLY = (9 * 10**7) * E_18

REV_MSG_ERC20_EXCEED_BAL = "ERC20: transfer amount exceeds balance"
REV_MSG_ERC777_EXCEED_BAL = "ERC777: transfer amount exceeds balance"
REV_MSG_INTEGER_OVERFLOW = "Integer overflow"


# -----StakeManager-----
NUM_GENESIS_VALIDATORS = 5
GENESIS_STAKE = 50000 * E_18
STAKEMANAGER_INITIAL_BALANCE = NUM_GENESIS_VALIDATORS * GENESIS_STAKE
NEW_TOTAL_SUPPLY_MINT = (10 * 10**7) * E_18
NEW_TOTAL_SUPPLY_BURN = (8 * 10**7) * E_18
MIN_STAKE = 40000 * E_18
MAX_TEST_STAKE = INIT_SUPPLY / 9
# 13292
CLAIM_DELAY = 2 * DAY
NULL_CLAIM = (0, ZERO_ADDR, 0, 0)

REV_MSG_MIN_STAKE = "StakeMan: stake too small"
REV_MSG_NO_FISH = "StakeMan: something smells fishy"
REV_MSG_SM_ARR_LEN = "StakeMan: arrays not same length"
REV_MSG_CLAIM_EXISTS = "StakeMan: a pending claim exists"
REV_MSG_EXPIRY_TOO_SOON = "StakeMan: expiry time too soon"
REV_MSG_NOT_ON_TIME = "StakeMan: early, late, or execd"
REV_MSG_OLD_FLIP_SUPPLY_UPDATE = "StakeMan: old FLIP supply update"


# -----Vault-----
REV_MSG_V_ARR_LEN = "Vault: arrays not same length"
REV_MSG_SENDER = "Vault: only Vault can send ETH"<|MERGE_RESOLUTION|>--- conflicted
+++ resolved
@@ -73,12 +73,8 @@
 REV_MSG_NONCETIMESGADDR = "Shared: nonceTimesGAddr is empty"
 REV_MSG_NONCETIMESGADDR_EMPTY = "No zero inputs allowed"
 
-<<<<<<< HEAD
-# isValidSig
+# isUpdatedValidSig
 REV_MSG_WHITELIST = "KeyManager: not whitelisted"
-=======
-# isUpdatedValidSig
->>>>>>> e034a8d9
 REV_MSG_MSGHASH = "KeyManager: invalid msgHash"
 REV_MSG_SIG = "KeyManager: Sig invalid"
 
