--- conflicted
+++ resolved
@@ -1775,20 +1775,11 @@
                     tokens = [ETH_ADDR, self.tokenA, self.tokenB]
                     recipients = [newVault, newVault, newVault]
 
-<<<<<<< HEAD
                     args = [
                         craftTransferParamsArray(tokens, recipients, amountsToTransfer)
                     ]
 
                     signed_calls_nonces(
-=======
-                    args = (
-                        tokens,
-                        recipients,
-                        amountsToTransfer,
-                    )
-                    signed_call_km(
->>>>>>> 99995a75
                         self.km,
                         self.v.transferBatch,
                         *args,
