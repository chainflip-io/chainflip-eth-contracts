--- conflicted
+++ resolved
@@ -1,402 +1,370 @@
-from consts import *
-from shared_tests import *
-from brownie import reverts, chain, web3
-from brownie.test import strategy, contract_strategy
-from utils import *
-from hypothesis import strategies as hypStrat
-from random import choice, choices
-from shared_tests import *
-
-settings = {"stateful_step_count": 100, "max_examples": 50}
-
-
-# Stateful test for testing contract upgrades
-def test_upgradability(
-    BaseStateMachine, state_machine, a, cf, StakeManager, KeyManager, Vault
-):
-    class StateMachine(BaseStateMachine):
-
-        # Max funds in the Vault
-        TOTAL_FUNDS = 10**3 * E_18
-
-        """
-        This test deploys a new version of the following contracts: StakeManager, Vault and KeyManager
-
-        All the references to these contracts need to be updated in the already deployed contracts.
-        """
-
-        # Set up the initial test conditions once
-        def __init__(cls, a, cf, StakeManager, KeyManager, Vault):
-            super().__init__(cls, a, cf)
-            cls.totalFlipstaked = cf.flip.balanceOf(cf.stakeManager)
-
-            # Store original contracts to be able to test upgradability
-            cls.orig_sm = cls.sm
-            cls.orig_v = cls.v
-            cls.orig_km = cls.km
-
-        # Reset the local versions of state to compare the contract to after every run
-        def setup(self):
-            # Set original contracts to be able to test upgradability
-            self.sm = self.orig_sm
-            self.v = self.orig_v
-            self.km = self.orig_km
-
-            self.lastValidateTime = self.km.tx.timestamp
-            self.numTxsTested = 0
-
-            # StakeManager
-            self.lastSupplyBlockNumber = 0
-            self.sm_communityKey = self.sm.getCommunityKey()
-            self.sm_guard = self.sm.getCommunityGuardDisabled()
-            self.sm_suspended = self.sm.getSuspendedState()
-
-            # Vault - initialize with some funds
-            a[3].transfer(self.v, self.TOTAL_FUNDS)
-            self.v_communityKey = self.v.getCommunityKey()
-            self.v_guard = self.v.getCommunityGuardDisabled()
-            self.v_suspended = self.v.getSuspendedState()
-
-        # Variables that will be a random value with each fcn/rule called
-
-        st_sender = strategy("address")
-        st_vault_transfer_amount = strategy("uint", max_value=TOTAL_FUNDS, exclude=0)
-        st_sleep_time = strategy("uint", max_value=7 * DAY)
-
-        # Deploys a new keyManager and updates all the references to it
-        def rule_upgrade_keyManager(self, st_sender):
-            aggKeyNonceConsumers = [self.f, self.sm, self.v]
-
-            # Reusing current keyManager aggregateKey for simplicity
-            newKeyManager = st_sender.deploy(
-                KeyManager, self.km.getAggregateKey(), st_sender, cf.communityKey
-            )
-
-            keyManagerAddress = choice([newKeyManager, self.km])
-
-            toWhitelist = [self.v, self.sm, self.f, keyManagerAddress]
-
-            if keyManagerAddress == self.km:
-                with reverts(REV_MSG_KEYMANAGER_WHITELIST):
-                    print(
-                        "        REV_MSG_SIG rule_upgrade_keyManager",
-                        st_sender,
-                        keyManagerAddress.address,
-                    )
-                    newKeyManager.setCanConsumeKeyNonce(
-                        toWhitelist, {"from": st_sender}
-                    )
-            else:
-                print(
-                    "                    rule_upgrade_keyManager",
-                    st_sender,
-                    keyManagerAddress.address,
-                )
-                newKeyManager.setCanConsumeKeyNonce(toWhitelist, {"from": st_sender})
-
-                for aggKeyNonceConsumer in aggKeyNonceConsumers:
-                    assert aggKeyNonceConsumer.getKeyManager() == self.km
-
-                    signed_call_km(
-                        self.km,
-                        aggKeyNonceConsumer.updateKeyManager,
-                        newKeyManager,
-                        sender=st_sender,
-                    )
-
-                    assert aggKeyNonceConsumer.getKeyManager() == newKeyManager
-
-                self.km = newKeyManager
-                self.lastValidateTime = self.km.tx.timestamp
-
-        # Deploys a new Vault and transfers the funds from the old Vault to the new one
-        def rule_upgrade_Vault(
-            self, st_sender, st_vault_transfer_amount, st_sleep_time
-        ):
-
-            newVault = st_sender.deploy(Vault, self.km)
-
-            # Keep old Vault whitelisted
-            currentWhitelist = [
-                self.v,
-                self.sm,
-                self.f,
-                self.km,
-            ]
-            toWhitelist = [
-                self.v,
-                self.sm,
-                self.f,
-                self.km,
-                newVault,
-            ]
-            signed_call_km(
-                self.km,
-                self.km.updateCanConsumeKeyNonce,
-                currentWhitelist,
-                toWhitelist,
-                sender=cf.ALICE,
-            )
-
-            # Vault can now validate and fetch but it has zero balance so it can't transfer
-<<<<<<< HEAD
-            args = [
-                [
-                    ETH_ADDR,
-                    st_sender,
-                    st_vault_transfer_amount,
-                ]
-            ]
-            tx = signed_calls_nonces(
-                self.km, newVault.transfer, *args, sender=st_sender
-            )
-=======
-            args = (
-                ETH_ADDR,
-                st_sender,
-                st_vault_transfer_amount,
-            )
-            tx = signed_call_km(self.km, newVault.transfer, *args, sender=st_sender)
->>>>>>> 99995a75
-            assert tx.events["TransferFailed"][0].values() == [
-                st_sender,
-                st_vault_transfer_amount,
-                web3.toHex(0),
-            ]
-
-            # Transfer from oldVault to new Vault - unclear if we want to transfer all the balance
-            startBalVault = self.v.balance()
-            assert startBalVault >= st_vault_transfer_amount
-            startBalRecipient = newVault.balance()
-
-<<<<<<< HEAD
-            args = [
-                [
-                    ETH_ADDR,
-                    newVault,
-                    st_vault_transfer_amount,
-                ]
-            ]
-            signed_calls_nonces(self.km, self.v.transfer, *args, sender=st_sender)
-=======
-            args = (
-                ETH_ADDR,
-                newVault,
-                st_vault_transfer_amount,
-            )
-            signed_call_km(self.km, self.v.transfer, *args, sender=st_sender)
->>>>>>> 99995a75
-
-            assert self.v.balance() - startBalVault == -st_vault_transfer_amount
-            assert newVault.balance() - startBalRecipient == st_vault_transfer_amount
-
-            chain.sleep(st_sleep_time)
-
-            # Transfer all the remaining funds to new Vault and dewhitelist
-            startBalVault = self.v.balance()
-            startBalRecipient = newVault.balance()
-
-            if st_vault_transfer_amount > self.v.balance():
-                print(
-                    "        TRANSF_FAIL rule_upgrade_vault",
-                    st_sender,
-                    st_vault_transfer_amount,
-                )
-                tx = signed_call_km(self.km, self.v.transfer, *args, sender=st_sender)
-                assert tx.events["TransferFailed"][0].values() == [
-                    newVault.address,
-                    st_vault_transfer_amount,
-                    web3.toHex(0),
-                ]
-            print(
-                "                    rule_upgrade_vault",
-                st_sender,
-                st_vault_transfer_amount,
-            )
-            # Transfer all the remainding balance
-            amountToTransfer = self.v.balance()
-<<<<<<< HEAD
-            args = [
-                [
-                    ETH_ADDR,
-                    newVault,
-                    amountToTransfer,
-                ]
-            ]
-            signed_calls_nonces(self.km, self.v.transfer, *args, sender=st_sender)
-=======
-            args = (
-                ETH_ADDR,
-                newVault,
-                amountToTransfer,
-            )
-            signed_call_km(self.km, self.v.transfer, *args, sender=st_sender)
->>>>>>> 99995a75
-
-            assert self.v.balance() - startBalVault == -amountToTransfer
-            assert newVault.balance() - startBalRecipient == amountToTransfer
-            assert newVault.balance() == self.TOTAL_FUNDS
-
-            # Dewhitelist old Vault
-            currentWhitelist = [
-                self.v,
-                self.sm,
-                self.f,
-                self.km,
-                newVault,
-            ]
-            toWhitelist = [self.sm, self.f, self.km, newVault]
-            signed_call_km(
-                self.km,
-                self.km.updateCanConsumeKeyNonce,
-                currentWhitelist,
-                toWhitelist,
-                sender=cf.ALICE,
-            )
-
-            self.v = newVault
-            self.lastValidateTime = tx.timestamp
-            self.v_communityKey = self.v_communityKey
-            self.v_guard = False
-            self.v_suspended = False
-
-        # Deploys a new Stake Manager and transfers the FLIP tokens from the old SM to the new one
-        def rule_upgrade_stakeManager(self, st_sender, st_sleep_time):
-            newStakeManager = st_sender.deploy(
-                StakeManager,
-                self.km,
-                MIN_STAKE,
-            )
-
-            newStakeManager.setFlip(self.f, {"from": st_sender})
-
-            # Keep old StakeManager whitelisted
-            currentWhitelist = [
-                self.v,
-                self.sm,
-                self.f,
-                self.km,
-            ]
-            toWhitelist = [
-                self.v,
-                self.sm,
-                self.f,
-                self.km,
-                newStakeManager,
-            ]
-            signed_call_km(
-                self.km,
-                self.km.updateCanConsumeKeyNonce,
-                currentWhitelist,
-                toWhitelist,
-                sender=st_sender,
-            )
-
-            chain.sleep(st_sleep_time)
-
-            # Generate claim to move all FLIP to new stakeManager
-            expiryTime = getChainTime() + (CLAIM_DELAY * 10)
-            claimAmount = self.totalFlipstaked
-            # Register Claim to transfer all flip
-            args = (
-                JUNK_HEX,
-                claimAmount,
-                newStakeManager,
-                expiryTime,
-            )
-            signed_call_km(self.km, self.sm.registerClaim, *args, sender=st_sender)
-
-            chain.sleep(st_sleep_time)
-            if st_sleep_time < CLAIM_DELAY:
-                with reverts(REV_MSG_NOT_ON_TIME):
-                    print(
-                        "        REV_MSG_SIG rule_upgrade_stakeManager", st_sleep_time
-                    )
-                    self.sm.executeClaim(JUNK_HEX)
-
-            chain.sleep(CLAIM_DELAY * 2)
-
-            print("                   rule_executeClaim", newStakeManager.address)
-            assert self.f.balanceOf(newStakeManager) == 0
-            assert self.f.balanceOf(self.sm) == self.totalFlipstaked
-
-            self.sm.executeClaim(JUNK_HEX, {"from": st_sender})
-
-            assert self.f.balanceOf(newStakeManager) == self.totalFlipstaked
-            assert self.f.balanceOf(self.sm) == 0
-
-            # Dewhitelist old StakeManager
-            currentWhitelist = [
-                self.v,
-                self.sm,
-                self.f,
-                self.km,
-                newStakeManager,
-            ]
-            toWhitelist = [self.v, newStakeManager, self.f, self.km]
-            signed_call_km(
-                self.km,
-                self.km.updateCanConsumeKeyNonce,
-                currentWhitelist,
-                toWhitelist,
-                sender=cf.ALICE,
-            )
-
-            self.sm = newStakeManager
-            self.sm_communityKey = self.sm_communityKey
-            self.sm_guard = False
-            self.sm_suspended = False
-
-        # Check that all the funds (ETH and FLIP) total amounts have not changed and have been transferred
-        def invariant_bals(self):
-            self.numTxsTested += 1
-            assert self.v.balance() == self.TOTAL_FUNDS
-            assert self.f.balanceOf(self.sm) == self.totalFlipstaked
-
-        # KeyManager might have changed but references must be updated
-        # FLIP contract should have remained the same
-        def invariant_addresses(self):
-            assert (
-                self.km.address
-                == self.v.getKeyManager()
-                == self.sm.getKeyManager()
-                == self.f.getKeyManager()
-            )
-
-            assert self.sm.getFLIP() == self.f.address
-
-        # Check the state variables after every tx
-        def invariant_state_vars(self):
-            assert self.v_communityKey == self.v.getCommunityKey()
-            assert self.v_guard == self.v.getCommunityGuardDisabled()
-            assert self.v_suspended == self.v.getSuspendedState()
-            assert self.sm_communityKey == self.sm.getCommunityKey()
-            assert self.sm_guard == self.sm.getCommunityGuardDisabled()
-            assert self.sm_suspended == self.sm.getSuspendedState()
-            assert self.f.getLastSupplyUpdateBlockNumber() == self.lastSupplyBlockNumber
-
-        def invariant_keyManager_whitelist(self):
-            aggKeyNonceConsumers = [
-                self.km,
-                self.v,
-                self.f,
-                self.sm,
-            ]
-            assert self.km.getNumberWhitelistedAddresses() == len(aggKeyNonceConsumers)
-
-            for aggKeyNonceConsumer in aggKeyNonceConsumers:
-                assert self.km.canConsumeKeyNonce(aggKeyNonceConsumer.address) == True
-
-        # Print how many rules were executed at the end of each run
-        def teardown(self):
-            print(f"Total rules executed = {self.numTxsTested-1}")
-
-    state_machine(
-        StateMachine,
-        a,
-        cf,
-        StakeManager,
-        KeyManager,
-        Vault,
-        settings=settings,
-    )
+from consts import *
+from shared_tests import *
+from brownie import reverts, chain, web3
+from brownie.test import strategy, contract_strategy
+from utils import *
+from hypothesis import strategies as hypStrat
+from random import choice, choices
+from shared_tests import *
+
+settings = {"stateful_step_count": 100, "max_examples": 50}
+
+
+# Stateful test for testing contract upgrades
+def test_upgradability(
+    BaseStateMachine, state_machine, a, cf, StakeManager, KeyManager, Vault
+):
+    class StateMachine(BaseStateMachine):
+
+        # Max funds in the Vault
+        TOTAL_FUNDS = 10**3 * E_18
+
+        """
+        This test deploys a new version of the following contracts: StakeManager, Vault and KeyManager
+
+        All the references to these contracts need to be updated in the already deployed contracts.
+        """
+
+        # Set up the initial test conditions once
+        def __init__(cls, a, cf, StakeManager, KeyManager, Vault):
+            super().__init__(cls, a, cf)
+            cls.totalFlipstaked = cf.flip.balanceOf(cf.stakeManager)
+
+            # Store original contracts to be able to test upgradability
+            cls.orig_sm = cls.sm
+            cls.orig_v = cls.v
+            cls.orig_km = cls.km
+
+        # Reset the local versions of state to compare the contract to after every run
+        def setup(self):
+            # Set original contracts to be able to test upgradability
+            self.sm = self.orig_sm
+            self.v = self.orig_v
+            self.km = self.orig_km
+
+            self.lastValidateTime = self.km.tx.timestamp
+            self.numTxsTested = 0
+
+            # StakeManager
+            self.lastSupplyBlockNumber = 0
+            self.sm_communityKey = self.sm.getCommunityKey()
+            self.sm_guard = self.sm.getCommunityGuardDisabled()
+            self.sm_suspended = self.sm.getSuspendedState()
+
+            # Vault - initialize with some funds
+            a[3].transfer(self.v, self.TOTAL_FUNDS)
+            self.v_communityKey = self.v.getCommunityKey()
+            self.v_guard = self.v.getCommunityGuardDisabled()
+            self.v_suspended = self.v.getSuspendedState()
+
+        # Variables that will be a random value with each fcn/rule called
+
+        st_sender = strategy("address")
+        st_vault_transfer_amount = strategy("uint", max_value=TOTAL_FUNDS, exclude=0)
+        st_sleep_time = strategy("uint", max_value=7 * DAY)
+
+        # Deploys a new keyManager and updates all the references to it
+        def rule_upgrade_keyManager(self, st_sender):
+            aggKeyNonceConsumers = [self.f, self.sm, self.v]
+
+            # Reusing current keyManager aggregateKey for simplicity
+            newKeyManager = st_sender.deploy(
+                KeyManager, self.km.getAggregateKey(), st_sender, cf.communityKey
+            )
+
+            keyManagerAddress = choice([newKeyManager, self.km])
+
+            toWhitelist = [self.v, self.sm, self.f, keyManagerAddress]
+
+            if keyManagerAddress == self.km:
+                with reverts(REV_MSG_KEYMANAGER_WHITELIST):
+                    print(
+                        "        REV_MSG_SIG rule_upgrade_keyManager",
+                        st_sender,
+                        keyManagerAddress.address,
+                    )
+                    newKeyManager.setCanConsumeKeyNonce(
+                        toWhitelist, {"from": st_sender}
+                    )
+            else:
+                print(
+                    "                    rule_upgrade_keyManager",
+                    st_sender,
+                    keyManagerAddress.address,
+                )
+                newKeyManager.setCanConsumeKeyNonce(toWhitelist, {"from": st_sender})
+
+                for aggKeyNonceConsumer in aggKeyNonceConsumers:
+                    assert aggKeyNonceConsumer.getKeyManager() == self.km
+
+                    signed_call_km(
+                        self.km,
+                        aggKeyNonceConsumer.updateKeyManager,
+                        newKeyManager,
+                        sender=st_sender,
+                    )
+
+                    assert aggKeyNonceConsumer.getKeyManager() == newKeyManager
+
+                self.km = newKeyManager
+                self.lastValidateTime = self.km.tx.timestamp
+
+        # Deploys a new Vault and transfers the funds from the old Vault to the new one
+        def rule_upgrade_Vault(
+            self, st_sender, st_vault_transfer_amount, st_sleep_time
+        ):
+
+            newVault = st_sender.deploy(Vault, self.km)
+
+            # Keep old Vault whitelisted
+            currentWhitelist = [
+                self.v,
+                self.sm,
+                self.f,
+                self.km,
+            ]
+            toWhitelist = [
+                self.v,
+                self.sm,
+                self.f,
+                self.km,
+                newVault,
+            ]
+            signed_call_km(
+                self.km,
+                self.km.updateCanConsumeKeyNonce,
+                currentWhitelist,
+                toWhitelist,
+                sender=cf.ALICE,
+            )
+
+            # Vault can now validate and fetch but it has zero balance so it can't transfer
+            args = [
+                [
+                    ETH_ADDR,
+                    st_sender,
+                    st_vault_transfer_amount,
+                ]
+            ]
+            tx = signed_calls_nonces(
+                self.km, newVault.transfer, *args, sender=st_sender
+            )
+
+            # Transfer from oldVault to new Vault - unclear if we want to transfer all the balance
+            startBalVault = self.v.balance()
+            assert startBalVault >= st_vault_transfer_amount
+            startBalRecipient = newVault.balance()
+
+            args = [
+                [
+                    ETH_ADDR,
+                    newVault,
+                    st_vault_transfer_amount,
+                ]
+            ]
+            signed_calls_nonces(self.km, self.v.transfer, *args, sender=st_sender)
+
+            assert self.v.balance() - startBalVault == -st_vault_transfer_amount
+            assert newVault.balance() - startBalRecipient == st_vault_transfer_amount
+
+            chain.sleep(st_sleep_time)
+
+            # Transfer all the remaining funds to new Vault and dewhitelist
+            startBalVault = self.v.balance()
+            startBalRecipient = newVault.balance()
+
+            if st_vault_transfer_amount > self.v.balance():
+                print(
+                    "        TRANSF_FAIL rule_upgrade_vault",
+                    st_sender,
+                    st_vault_transfer_amount,
+                )
+                tx = signed_call_km(self.km, self.v.transfer, *args, sender=st_sender)
+                assert tx.events["TransferFailed"][0].values() == [
+                    newVault.address,
+                    st_vault_transfer_amount,
+                    web3.toHex(0),
+                ]
+            print(
+                "                    rule_upgrade_vault",
+                st_sender,
+                st_vault_transfer_amount,
+            )
+            # Transfer all the remainding balance
+            amountToTransfer = self.v.balance()
+            args = [
+                [
+                    ETH_ADDR,
+                    newVault,
+                    amountToTransfer,
+                ]
+            ]
+            signed_calls_nonces(self.km, self.v.transfer, *args, sender=st_sender)
+
+            assert self.v.balance() - startBalVault == -amountToTransfer
+            assert newVault.balance() - startBalRecipient == amountToTransfer
+            assert newVault.balance() == self.TOTAL_FUNDS
+
+            # Dewhitelist old Vault
+            currentWhitelist = [
+                self.v,
+                self.sm,
+                self.f,
+                self.km,
+                newVault,
+            ]
+            toWhitelist = [self.sm, self.f, self.km, newVault]
+            signed_call_km(
+                self.km,
+                self.km.updateCanConsumeKeyNonce,
+                currentWhitelist,
+                toWhitelist,
+                sender=cf.ALICE,
+            )
+
+            self.v = newVault
+            self.lastValidateTime = tx.timestamp
+            self.v_communityKey = self.v_communityKey
+            self.v_guard = False
+            self.v_suspended = False
+
+        # Deploys a new Stake Manager and transfers the FLIP tokens from the old SM to the new one
+        def rule_upgrade_stakeManager(self, st_sender, st_sleep_time):
+            newStakeManager = st_sender.deploy(
+                StakeManager,
+                self.km,
+                MIN_STAKE,
+            )
+
+            newStakeManager.setFlip(self.f, {"from": st_sender})
+
+            # Keep old StakeManager whitelisted
+            currentWhitelist = [
+                self.v,
+                self.sm,
+                self.f,
+                self.km,
+            ]
+            toWhitelist = [
+                self.v,
+                self.sm,
+                self.f,
+                self.km,
+                newStakeManager,
+            ]
+            signed_call_km(
+                self.km,
+                self.km.updateCanConsumeKeyNonce,
+                currentWhitelist,
+                toWhitelist,
+                sender=st_sender,
+            )
+
+            chain.sleep(st_sleep_time)
+
+            # Generate claim to move all FLIP to new stakeManager
+            expiryTime = getChainTime() + (CLAIM_DELAY * 10)
+            claimAmount = self.totalFlipstaked
+            # Register Claim to transfer all flip
+            args = (
+                JUNK_HEX,
+                claimAmount,
+                newStakeManager,
+                expiryTime,
+            )
+            signed_call_km(self.km, self.sm.registerClaim, *args, sender=st_sender)
+
+            chain.sleep(st_sleep_time)
+            if st_sleep_time < CLAIM_DELAY:
+                with reverts(REV_MSG_NOT_ON_TIME):
+                    print(
+                        "        REV_MSG_SIG rule_upgrade_stakeManager", st_sleep_time
+                    )
+                    self.sm.executeClaim(JUNK_HEX)
+
+            chain.sleep(CLAIM_DELAY * 2)
+
+            print("                   rule_executeClaim", newStakeManager.address)
+            assert self.f.balanceOf(newStakeManager) == 0
+            assert self.f.balanceOf(self.sm) == self.totalFlipstaked
+
+            self.sm.executeClaim(JUNK_HEX, {"from": st_sender})
+
+            assert self.f.balanceOf(newStakeManager) == self.totalFlipstaked
+            assert self.f.balanceOf(self.sm) == 0
+
+            # Dewhitelist old StakeManager
+            currentWhitelist = [
+                self.v,
+                self.sm,
+                self.f,
+                self.km,
+                newStakeManager,
+            ]
+            toWhitelist = [self.v, newStakeManager, self.f, self.km]
+            signed_call_km(
+                self.km,
+                self.km.updateCanConsumeKeyNonce,
+                currentWhitelist,
+                toWhitelist,
+                sender=cf.ALICE,
+            )
+
+            self.sm = newStakeManager
+            self.sm_communityKey = self.sm_communityKey
+            self.sm_guard = False
+            self.sm_suspended = False
+
+        # Check that all the funds (ETH and FLIP) total amounts have not changed and have been transferred
+        def invariant_bals(self):
+            self.numTxsTested += 1
+            assert self.v.balance() == self.TOTAL_FUNDS
+            assert self.f.balanceOf(self.sm) == self.totalFlipstaked
+
+        # KeyManager might have changed but references must be updated
+        # FLIP contract should have remained the same
+        def invariant_addresses(self):
+            assert (
+                self.km.address
+                == self.v.getKeyManager()
+                == self.sm.getKeyManager()
+                == self.f.getKeyManager()
+            )
+
+            assert self.sm.getFLIP() == self.f.address
+
+        # Check the state variables after every tx
+        def invariant_state_vars(self):
+            assert self.v_communityKey == self.v.getCommunityKey()
+            assert self.v_guard == self.v.getCommunityGuardDisabled()
+            assert self.v_suspended == self.v.getSuspendedState()
+            assert self.sm_communityKey == self.sm.getCommunityKey()
+            assert self.sm_guard == self.sm.getCommunityGuardDisabled()
+            assert self.sm_suspended == self.sm.getSuspendedState()
+            assert self.f.getLastSupplyUpdateBlockNumber() == self.lastSupplyBlockNumber
+
+        def invariant_keyManager_whitelist(self):
+            aggKeyNonceConsumers = [
+                self.km,
+                self.v,
+                self.f,
+                self.sm,
+            ]
+            assert self.km.getNumberWhitelistedAddresses() == len(aggKeyNonceConsumers)
+
+            for aggKeyNonceConsumer in aggKeyNonceConsumers:
+                assert self.km.canConsumeKeyNonce(aggKeyNonceConsumer.address) == True
+
+        # Print how many rules were executed at the end of each run
+        def teardown(self):
+            print(f"Total rules executed = {self.numTxsTested-1}")
+
+    state_machine(
+        StateMachine,
+        a,
+        cf,
+        StakeManager,
+        KeyManager,
+        Vault,
+        settings=settings,
+    )