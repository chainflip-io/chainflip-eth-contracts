from ctypes import addressof
from consts import *
from brownie import reverts, chain, web3
from brownie.test import strategy, contract_strategy
from hypothesis import strategies as hypStrat
from random import choice, choices
from shared_tests import *

settings = {"stateful_step_count": 100, "max_examples": 50}


# Stateful test for all functions in the Vault
def test_vault(
    BaseStateMachine, state_machine, a, cfDeploy, DepositEth, DepositToken, Token
):

    # The max swapID to use. SwapID is needed as a salt to create a unique create2
    # address, and for ease they're used between 1 and MAX_SWAPID inclusive in this test
    # (since 0 will cause a revert when fetching).
    MAX_SWAPID = 5
    # The max number of addresses to send txs from. This is used both for simulating
    # users where ETH/tokens come out of their account (send ETH/tokens), and also for
    # being the sender of fcns where the sender shouldn't matter, but just needs a
    # sender (fcns that require an aggKey sig like `transfer` and `fetchDepositEth`).
    MAX_NUM_SENDERS = 5
    # The max amount of ETH for a 'user' to send to a deposit address, so that
    # the same user can send many more times without running out
    MAX_ETH_SEND = E_18
    # The max amount of tokens for a 'user' to send to a deposit address, so that
    # the same user can send many more times without running out
    MAX_TOKEN_SEND = 10**5 * E_18
    # The max amount of tokens for a 'user' to send to a deposit address, so that
    # the same user can send many more times without running out
    INIT_TOKEN_AMNT = MAX_TOKEN_SEND * 100

    class StateMachine(BaseStateMachine):

        """
        This test calls functions from Vault in random orders. It uses a set number of DepositEth
        and DepositToken contracts/create2 addresses for ETH & each token (MAX_SWAPID amount of each,
        3 * MAX_SWAPID total) and also randomly sends ETH and the 2 ERC20 tokens to the create2
        addresses that correspond to the create2 addresses so that something can actually be fetched
        and transferred.
        The parameters used are so that they're small enough to increase the likelihood of the same
        address being used in multiple interactions (e.g. 2  x transfers then a fetch etc) and large
        enough to ensure there's variety in them
        """

        # Set up the initial test conditions once
        def __init__(cls, a, cfDeploy, DepositEth, DepositToken, Token):
            # cls.aaa = {addr: addr for addr, addr in enumerate(a)}
            super().__init__(cls, a, cfDeploy)

            cls.tokenA = a[0].deploy(
                Token, "NotAPonziA", "NAPA", INIT_TOKEN_SUPPLY * 10
            )
            cls.tokenB = a[0].deploy(
                Token, "NotAPonziB", "NAPB", INIT_TOKEN_SUPPLY * 10
            )
            cls.tokensList = (ETH_ADDR, cls.tokenA, cls.tokenB)

            for token in [cls.tokenA, cls.tokenB]:
                for recip in a[1:]:
                    token.transfer(recip, INIT_TOKEN_AMNT)
                # Send excess from the deployer to the zero address so that all stakers start
                # with the same balance to make the accounting simpler
                token.transfer(
                    "0x0000000000000000000000000000000000000001",
                    token.balanceOf(a[0]) - INIT_TOKEN_AMNT,
                    {"from": a[0]},
                )

            cls.create2EthAddrs = [
                getCreate2Addr(cls.v.address, cleanHexStrPad(swapID), DepositEth, "")
                for swapID in range(1, MAX_SWAPID + 1)
            ]
            cls.create2TokenAAddrs = [
                getCreate2Addr(
                    cls.v.address,
                    cleanHexStrPad(swapID),
                    DepositToken,
                    cleanHexStrPad(cls.tokenA.address),
                )
                for swapID in range(1, MAX_SWAPID + 1)
            ]
            cls.create2TokenBAddrs = [
                getCreate2Addr(
                    cls.v.address,
                    cleanHexStrPad(swapID),
                    DepositToken,
                    cleanHexStrPad(cls.tokenB.address),
                )
                for swapID in range(1, MAX_SWAPID + 1)
            ]
            cls.allAddrs = [
                *[addr.address for addr in a[:MAX_NUM_SENDERS]],
                *cls.create2EthAddrs,
                *cls.create2TokenAAddrs,
                *cls.create2TokenBAddrs,
                cls.v.address,
            ]

            # Workaround for initial Vault Balance
            cls.initialVaultBalance = web3.eth.get_balance(cls.v.address)

        # Reset the local versions of state to compare the contract to after every run
        def setup(self):
            self.ethBals = {
                # Accounts within "a" will have INIT_ETH_BAL - gas spent in setup/deployment
                addr: web3.eth.get_balance(addr)
                if addr in a
                else (self.initialVaultBalance if addr == self.v.address else 0)
                for addr in self.allAddrs
            }
            self.tokenABals = {
                addr: INIT_TOKEN_AMNT if addr in a else 0 for addr in self.allAddrs
            }
            self.tokenBBals = {
                addr: INIT_TOKEN_AMNT if addr in a else 0 for addr in self.allAddrs
            }
            # Store initial transaction number for each of the accounts to later calculate gas spendings
            self.iniTransactionNumber = {}
            for addr in self.allAddrs:
                self.iniTransactionNumber[addr] = len(history.filter(sender=addr))

            self.numTxsTested = 0
            self.governor = cfDeploy.gov
            self.communityKey = cfDeploy.communityKey

            self.communityGuardDisabled = self.v.getCommunityGuardDisabled()
            self.suspended = self.v.getSuspendedState()
            self.swapsEnabled = False

        # Variables that will be a random value with each fcn/rule called

        st_eth_amount = strategy("uint", max_value=MAX_ETH_SEND)
        st_eth_amounts = strategy("uint[]", max_value=MAX_ETH_SEND)
        st_token = contract_strategy("Token")
        st_tokens = hypStrat.lists(st_token)
        st_token_amount = strategy("uint", max_value=MAX_TOKEN_SEND)
        st_swapID = strategy("uint", max_value=MAX_SWAPID)
        st_swapIDs = strategy("uint[]", min_value=1, max_value=MAX_SWAPID, unique=True)
        # Only want the 1st 5 addresses so that the chances of multiple
        # txs occurring from the same address is greatly increased while still
        # ensuring diversity in senders
        st_sender = strategy("address", length=MAX_NUM_SENDERS)
        st_sender_any = strategy("address")
        st_recip = strategy("address", length=MAX_NUM_SENDERS)
        st_recips = strategy("address[]", length=MAX_NUM_SENDERS, unique=True)
        st_egressParams = strategy("string")
        st_egressReceiver = strategy("bytes32", exclude=(0).to_bytes(32, "big"))

        def rule_allBatch(self, st_swapIDs, st_recips, st_eth_amounts, st_sender):
            fetchTokens = choices(self.tokensList, k=len(st_swapIDs))
            fetchEthTotal = sum(
                self.ethBals[
                    getCreate2Addr(
                        self.v.address, cleanHexStrPad(st_swapIDs[i]), DepositEth, ""
                    )
                ]
                for i, x in enumerate(fetchTokens)
                if x == ETH_ADDR
            )
            fetchTokenATotal = sum(
                self.tokenABals[
                    getCreate2Addr(
                        self.v.address,
                        cleanHexStrPad(st_swapIDs[i]),
                        DepositToken,
                        cleanHexStrPad(self.tokenA.address),
                    )
                ]
                for i, x in enumerate(fetchTokens)
                if x == self.tokenA
            )
            fetchTokenBTotal = sum(
                self.tokenBBals[
                    getCreate2Addr(
                        self.v.address,
                        cleanHexStrPad(st_swapIDs[i]),
                        DepositToken,
                        cleanHexStrPad(self.tokenB.address),
                    )
                ]
                for i, x in enumerate(fetchTokens)
                if x == self.tokenB
            )

            tranMinLen = trimToShortest([st_recips, st_eth_amounts])
            tranTokens = choices(self.tokensList, k=tranMinLen)
            tranTotals = {
                tok: sum(
                    [st_eth_amounts[i] for i, x in enumerate(tranTokens) if x == tok]
                )
                for tok in self.tokensList
            }
            validEthIdxs = getValidTranIdxs(
                tranTokens,
                st_eth_amounts,
                self.ethBals[self.v.address] + fetchEthTotal,
                ETH_ADDR,
            )
            tranTotals[ETH_ADDR] = sum(
                [
                    st_eth_amounts[i]
                    for i, x in enumerate(tranTokens)
                    if x == ETH_ADDR and i in validEthIdxs
                ]
            )

            fetchParams = craftFetchParamsArray(st_swapIDs, fetchTokens)
            transferParams = craftTransferParamsArray(
                tranTokens, st_recips, st_eth_amounts
            )
            args = (fetchParams, transferParams)
            toLog = (*args, st_sender)

            if self.suspended:
                print("        REV_MSG_GOV_SUSPENDED _allBatch")
                with reverts(REV_MSG_GOV_SUSPENDED):
                    signed_call_km(self.km, self.v.allBatch, *args, sender=st_sender)
            elif (
                tranTotals[self.tokenA] - fetchTokenATotal
                > self.tokenABals[self.v.address]
                or tranTotals[self.tokenB] - fetchTokenBTotal
                > self.tokenBBals[self.v.address]
            ):
                print("        NOT ENOUGH TOKENS IN VAULT rule_allBatch", *toLog)
                with reverts(REV_MSG_ERC20_EXCEED_BAL):
                    signed_call_km(self.km, self.v.allBatch, *args, sender=st_sender)
            else:
                print("                    rule_allBatch", *toLog)
                signed_call_km(self.km, self.v.allBatch, *args, sender=st_sender)

                # Alter bals from the fetches
                for swapID, tok in zip(st_swapIDs, fetchTokens):
                    if tok == ETH_ADDR:
                        addr = getCreate2Addr(
                            self.v.address, cleanHexStrPad(swapID), DepositEth, ""
                        )
                        self.ethBals[self.v.address] += self.ethBals[addr]
                        self.ethBals[addr] = 0
                    else:
                        addr = getCreate2Addr(
                            self.v.address,
                            cleanHexStrPad(swapID),
                            DepositToken,
                            cleanHexStrPad(tok.address),
                        )
                        if tok == self.tokenA:
                            self.tokenABals[self.v.address] += self.tokenABals[addr]
                            self.tokenABals[addr] = 0
                        elif tok == self.tokenB:
                            self.tokenBBals[self.v.address] += self.tokenBBals[addr]
                            self.tokenBBals[addr] = 0
                        else:
                            assert False, "Panicc"

                # Alter bals from the transfers
                for i, (tok, rec, am) in enumerate(
                    zip(tranTokens, st_recips, st_eth_amounts)
                ):
                    if tok == ETH_ADDR:
                        if i in validEthIdxs:
                            self.ethBals[rec] += am
                            self.ethBals[self.v.address] -= am
                    elif tok == self.tokenA:
                        self.tokenABals[rec] += am
                        self.tokenABals[self.v.address] -= am
                    elif tok == self.tokenB:
                        self.tokenBBals[rec] += am
                        self.tokenBBals[self.v.address] -= am
                    else:
                        assert False, "Panic"

        # Transfers ETH or tokens out the vault. Want this to be called by rule_vault_transfer_eth
        # etc individually and not directly since they're all the same just with a different tokenAddr
        # input
        def _vault_transfer(self, bals, tokenAddr, st_sender, st_recip, st_eth_amount):
            args = [[tokenAddr, st_recip, st_eth_amount]]
            toLog = (*args, st_sender)

            if self.suspended:
                print("        REV_MSG_GOV_SUSPENDED _vault_transfer")
                with reverts(REV_MSG_GOV_SUSPENDED):
                    signed_call_km(self.km, self.v.transfer, *args, sender=st_sender)

            elif st_eth_amount == 0:
                print("        REV_MSG_NZ_UINT _vault_transfer", *toLog)
                with reverts(REV_MSG_NZ_UINT):
                    signed_call_km(self.km, self.v.transfer, *args, sender=st_sender)

            elif bals[self.v.address] < st_eth_amount and tokenAddr != ETH_ADDR:
                print("        NOT ENOUGH TOKENS IN VAULT _vault_transfer", *toLog)
                with reverts(REV_MSG_ERC20_EXCEED_BAL):
                    signed_call_km(self.km, self.v.transfer, *args, sender=st_sender)

            else:
                print("                    _vault_transfer", *toLog)
                signed_call_km(self.km, self.v.transfer, *args, sender=st_sender)

                if bals[self.v.address] >= st_eth_amount or tokenAddr != ETH_ADDR:
                    bals[self.v.address] -= st_eth_amount
                    bals[st_recip] += st_eth_amount

        def rule_vault_transfer_eth(self, st_sender, st_recip, st_eth_amount):
            self._vault_transfer(
                self.ethBals, ETH_ADDR, st_sender, st_recip, st_eth_amount
            )

        def rule_vault_transfer_tokenA(self, st_sender, st_recip, st_token_amount):
            self._vault_transfer(
                self.tokenABals, self.tokenA, st_sender, st_recip, st_token_amount
            )

        def rule_vault_transfer_tokenB(self, st_sender, st_recip, st_token_amount):
            self._vault_transfer(
                self.tokenBBals, self.tokenB, st_sender, st_recip, st_token_amount
            )

        # Send any combination of eth/tokenA/tokenB out of the vault. Using st_eth_amounts
        # for both eth amounts and token amounts here because its max is within the bounds of
        # both eth and tokens.
        def rule_vault_transferBatch(self, st_sender, st_recips, st_eth_amounts):
            minLen = trimToShortest([st_recips, st_eth_amounts])
            tokens = choices(self.tokensList, k=minLen)
            tranTotals = {
                tok: sum([st_eth_amounts[i] for i, x in enumerate(tokens) if x == tok])
                for tok in self.tokensList
            }
            validEthIdxs = getValidTranIdxs(
                tokens, st_eth_amounts, self.ethBals[self.v.address], ETH_ADDR
            )
            tranTotals[ETH_ADDR] = sum(
                [
                    st_eth_amounts[i]
                    for i, x in enumerate(tokens)
                    if x == ETH_ADDR and i in validEthIdxs
                ]
            )

            args = [craftTransferParamsArray(tokens, st_recips, st_eth_amounts)]

            toLog = (*args, st_sender)

            if self.suspended:
                print("        REV_MSG_GOV_SUSPENDED _vault_transferBatch")
                with reverts(REV_MSG_GOV_SUSPENDED):
                    signed_call_km(
                        self.km, self.v.transferBatch, *args, sender=st_sender
                    )
            elif (
                tranTotals[self.tokenA] > self.tokenABals[self.v.address]
                or tranTotals[self.tokenB] > self.tokenBBals[self.v.address]
            ):
                print(
                    "        NOT ENOUGH TOKENS IN VAULT rule_vault_transferBatch",
                    *toLog,
                )
                with reverts():
                    signed_call_km(
                        self.km, self.v.transferBatch, *args, sender=st_sender
                    )
            else:
                print("                    rule_vault_transferBatch", *toLog)
                signed_call_km(self.km, self.v.transferBatch, *args, sender=st_sender)

                for i in range(len(st_recips)):
                    if tokens[i] == ETH_ADDR:
                        if i in validEthIdxs:
                            self.ethBals[st_recips[i]] += st_eth_amounts[i]
                            self.ethBals[self.v.address] -= st_eth_amounts[i]
                    elif tokens[i] == self.tokenA:
                        self.tokenABals[st_recips[i]] += st_eth_amounts[i]
                        self.tokenABals[self.v.address] -= st_eth_amounts[i]
                    elif tokens[i] == self.tokenB:
                        self.tokenBBals[st_recips[i]] += st_eth_amounts[i]
                        self.tokenBBals[self.v.address] -= st_eth_amounts[i]
                    else:
                        assert False, "Panic"

        # Transfers ETH from a user/sender to one of the depositEth create2 addresses
        def rule_transfer_eth_to_depositEth(self, st_sender, st_swapID, st_eth_amount):
            # Since st_swapID = 0 won't be able to be fetched (reverts on empty input),
            # no point sending ETH to that corresponding addr
            if st_swapID != 0 and self.ethBals[st_sender] >= st_eth_amount:
                print(
                    "                    rule_transfer_eth_to_depositEth",
                    st_sender,
                    st_swapID,
                    st_eth_amount,
                )
                depositAddr = getCreate2Addr(
                    self.v.address, cleanHexStrPad(st_swapID), DepositEth, ""
                )
                st_sender.transfer(depositAddr, st_eth_amount)

                self.ethBals[st_sender] -= st_eth_amount
                self.ethBals[depositAddr] += st_eth_amount

        # Transfers a token from a user/sender to one of the depositEth create2 addresses.
        # This isn't called directly since rule_transfer_tokens_to_depositTokenA etc use it
        # in the same way but with a different tokenAddr
        def _transfer_tokens_to_depositToken(
            self, bals, token, st_sender, st_swapID, st_token_amount
        ):
            # Since st_swapID = 0 won't be able to be fetched (reverts on empty input),
            # no point sending ETH to that corresponding addr
            if st_swapID != 0 and bals[st_sender] >= st_token_amount:
                print(
                    "                    _transfer_tokens_to_depositToken",
                    token,
                    st_sender,
                    st_swapID,
                    st_token_amount,
                )
                depositAddr = getCreate2Addr(
                    self.v.address,
                    cleanHexStrPad(st_swapID),
                    DepositToken,
                    cleanHexStrPad(token.address),
                )
                token.transfer(depositAddr, st_token_amount, {"from": st_sender})

                bals[st_sender] -= st_token_amount
                bals[depositAddr] += st_token_amount

        # Deposits tokenA from a user to a tokenA create2
        def rule_transfer_tokens_to_depositTokenA(
            self, st_sender, st_swapID, st_token_amount
        ):
            self._transfer_tokens_to_depositToken(
                self.tokenABals, self.tokenA, st_sender, st_swapID, st_token_amount
            )

        # Deposits tokenB from a user to a tokenB create2
        def rule_transfer_tokens_to_depositTokenB(
            self, st_sender, st_swapID, st_token_amount
        ):
            self._transfer_tokens_to_depositToken(
                self.tokenBBals, self.tokenB, st_sender, st_swapID, st_token_amount
            )

        # Fetch the ETH deposit of a random create2
        def rule_fetchDepositEth(self, st_sender, st_swapID):
            if self.suspended:
                print("        REV_MSG_GOV_SUSPENDED _fetchDepositEth")
                with reverts(REV_MSG_GOV_SUSPENDED):
                    signed_call_km(
                        self.km, self.v.fetchDepositEth, st_swapID, sender=st_sender
                    )

            elif st_swapID == 0:
                print(
                    "        REV_MSG_NZ_BYTES32 rule_fetchDepositEth",
                    st_sender,
                    st_swapID,
                )
                with reverts(REV_MSG_NZ_BYTES32):
                    signed_call_km(
                        self.km, self.v.fetchDepositEth, st_swapID, sender=st_sender
                    )
            else:
                print("                    rule_fetchDepositEth", st_sender, st_swapID)
                signed_call_km(
                    self.km, self.v.fetchDepositEth, st_swapID, sender=st_sender
                )

                depositAddr = getCreate2Addr(
                    self.v.address, cleanHexStrPad(st_swapID), DepositEth, ""
                )
                depositBal = self.ethBals[depositAddr]
                self.ethBals[depositAddr] -= depositBal
                self.ethBals[self.v.address] += depositBal

        def rule_fetchDepositEthBatch(self, st_sender, st_swapIDs):
            addrs = [
                getCreate2Addr(self.v.address, cleanHexStrPad(swapID), DepositEth, "")
                for swapID in st_swapIDs
            ]
            total = sum([web3.eth.get_balance(addr) for addr in addrs])

            if self.suspended:
                print("        REV_MSG_GOV_SUSPENDED _fetchDepositEthBatch")
                with reverts(REV_MSG_GOV_SUSPENDED):
                    signed_call_km(
                        self.km,
                        self.v.fetchDepositEthBatch,
                        st_swapIDs,
                        sender=st_sender,
                    )
                return
            print(
                "                    rule_fetchDepositEthBatch", st_sender, st_swapIDs
            )
            signed_call_km(
                self.km, self.v.fetchDepositEthBatch, st_swapIDs, sender=st_sender
            )

            for addr in addrs:
                self.ethBals[addr] = 0
            self.ethBals[self.v.address] += total

        # Fetch the token deposit of a random create2
        def _fetchDepositToken(self, bals, token, st_sender, st_swapID):
            args = [[st_swapID, token]]
            toLog = (*args, st_sender)

            if self.suspended:
                print("        REV_MSG_GOV_SUSPENDED _fetchDepositToken")
                with reverts(REV_MSG_GOV_SUSPENDED):
                    signed_call_km(
                        self.km, self.v.fetchDepositToken, *args, sender=st_sender
                    )

            elif st_swapID == 0:
                print("        REV_MSG_NZ_BYTES32 _fetchDepositToken", *toLog)
                with reverts(REV_MSG_NZ_BYTES32):
                    signed_call_km(
                        self.km, self.v.fetchDepositToken, *args, sender=st_sender
                    )
            else:
                print("                    _fetchDepositToken", *toLog)
                signed_call_km(
                    self.km, self.v.fetchDepositToken, *args, sender=st_sender
                )

                depositAddr = getCreate2Addr(
                    self.v.address,
                    cleanHexStrPad(st_swapID),
                    DepositToken,
                    cleanHexStrPad(token.address),
                )
                depositBal = bals[depositAddr]
                bals[depositAddr] -= depositBal
                bals[self.v.address] += depositBal

        # Fetch the tokenA deposit of a random create2
        def rule_fetchDepositToken_tokenA(self, st_sender, st_swapID):
            self._fetchDepositToken(self.tokenABals, self.tokenA, st_sender, st_swapID)

        # Fetch the tokenB deposit of a random create2
        def rule_fetchDepositToken_tokenB(self, st_sender, st_swapID):
            self._fetchDepositToken(self.tokenBBals, self.tokenB, st_sender, st_swapID)

        # Fetches random tokens from random swapID. Since there's no real way
        # to get the lengths of the input arrays to be the same most of the time, I'm going to have to
        # use a random number to determine whether or not to concat all arrays to the
        # length of the shortest so that we'll get mostly valid txs and maximise usefulness. The
        # easiest random num to use is the length of the arrays themselves - I'm gonna use '3' as the
        # magic shortest length that should trigger not concating for no particular reason
        def rule_fetchDepositTokenBatch(self, st_sender, st_swapIDs, st_tokens):

            trimToShortest([st_swapIDs, st_tokens])

            args = [craftFetchParamsArray(st_swapIDs, st_tokens)]
            toLog = (*args, st_sender)
            if self.suspended:
                print("        REV_MSG_GOV_SUSPENDED _fetchDepositToken")
                with reverts(REV_MSG_GOV_SUSPENDED):
                    signed_call_km(
                        self.km, self.v.fetchDepositTokenBatch, *args, sender=st_sender
                    )
<<<<<<< HEAD
=======

            elif minLen == 3 and minLen != maxLen:
                print("        rule_fetchDepositTokenBatch", *toLog)
                with reverts(REV_MSG_V_ARR_LEN):
                    signed_call_km(
                        self.km, self.v.fetchDepositTokenBatch, *args, sender=st_sender
                    )
>>>>>>> 99995a75
            else:
                print("                    rule_fetchDepositTokenBatch", *toLog)
                signed_call_km(
                    self.km, self.v.fetchDepositTokenBatch, *args, sender=st_sender
                )

                for swapID, token in zip(st_swapIDs, st_tokens):
                    addr = getCreate2Addr(
                        self.v.address,
                        cleanHexStrPad(swapID),
                        DepositToken,
                        cleanHexStrPad(token.address),
                    )
                    if token == self.tokenA:
                        self.tokenABals[self.v.address] += self.tokenABals[addr]
                        self.tokenABals[addr] = 0
                    elif token == self.tokenB:
                        self.tokenBBals[self.v.address] += self.tokenBBals[addr]
                        self.tokenBBals[addr] = 0
                    else:
                        assert False, "Panicc"

        # Sleep AGG_KEY_EMERGENCY_TIMEOUT
        def rule_sleep_14_days(self):
            print("                    rule_sleep_14_days")
            chain.sleep(AGG_KEY_EMERGENCY_TIMEOUT)

        # Suspends the stake Manager if st_sender matches the governor address. It has
        # has a 1/20 chance of being the governor - don't want to suspend it too often.
        def rule_suspend(self, st_sender_any):
            if st_sender_any == self.governor:
                if self.suspended:
                    print("        REV_MSG_GOV_SUSPENDED _suspend")
                    with reverts(REV_MSG_GOV_SUSPENDED):
                        self.v.suspend({"from": st_sender_any})
                else:
                    print("                    rule_suspend", st_sender_any)
                    self.v.suspend({"from": st_sender_any})
                    self.suspended = True
            else:
                print("        REV_MSG_GOV_GOVERNOR _suspend")
                with reverts(REV_MSG_GOV_GOVERNOR):
                    self.v.suspend({"from": st_sender_any})

        # Resumes the stake Manager if it is suspended. We always resume it to avoid
        # having the stakeManager suspended too often
        def rule_resume(self, st_sender):
            if self.suspended:
                if st_sender != self.governor:
                    with reverts(REV_MSG_GOV_GOVERNOR):
                        self.v.resume({"from": st_sender})
                # Always resume
                print("                    rule_resume", st_sender)
                self.v.resume({"from": self.governor})
                self.suspended = False
            else:
                print("        REV_MSG_GOV_NOT_SUSPENDED _resume", st_sender)
                with reverts(REV_MSG_GOV_NOT_SUSPENDED):
                    self.v.resume({"from": self.governor})

        # Enable community Guard
        def rule_enableCommunityGuard(self, st_sender):
            if self.communityGuardDisabled:
                if st_sender != self.communityKey:
                    with reverts(REV_MSG_GOV_NOT_COMMUNITY):
                        print(
                            "        REV_MSG_GOV_NOT_COMMUNITY _enableCommunityGuard",
                            st_sender,
                        )
                        self.v.enableCommunityGuard({"from": st_sender})
                # Always enable
                print("                    rule_enableCommunityGuard", st_sender)
                self.v.enableCommunityGuard({"from": self.communityKey})
                self.communityGuardDisabled = False
            else:
                print(
                    "        REV_MSG_GOV_ENABLED_GUARD _enableCommunityGuard", st_sender
                )
                with reverts(REV_MSG_GOV_ENABLED_GUARD):
                    self.v.enableCommunityGuard({"from": self.communityKey})

        # Disable community Guard
        def rule_disableCommunityGuard(self, st_sender):
            if not self.communityGuardDisabled:
                if st_sender != self.communityKey:
                    with reverts(REV_MSG_GOV_NOT_COMMUNITY):
                        self.v.disableCommunityGuard({"from": st_sender})
                # Always disable
                print("                    rule_disableCommunityGuard", st_sender)
                self.v.disableCommunityGuard({"from": self.communityKey})
                self.communityGuardDisabled = True
            else:
                print(
                    "        REV_MSG_GOV_DISABLED_GUARD _disableCommunityGuard",
                    st_sender,
                )
                with reverts(REV_MSG_GOV_DISABLED_GUARD):
                    self.v.disableCommunityGuard({"from": self.communityKey})

        # Governance attemps to withdraw FLIP in case of emergency
        def rule_govWithdrawal(self, st_sender):
            # Withdraw token A and token B - not ETH to make the checking easier due to gas expenditure
            tokenstoWithdraw = self.tokensList[1:]
            if self.communityGuardDisabled:
                if st_sender != self.governor:
                    with reverts(REV_MSG_GOV_GOVERNOR):
                        self.v.govWithdraw(tokenstoWithdraw, {"from": st_sender})

                if self.suspended:
                    if (
                        getChainTime() - self.km.getLastValidateTime()
                        < AGG_KEY_EMERGENCY_TIMEOUT
                    ):
                        print("        REV_MSG_VAULT_DELAY _govWithdrawal")
                        with reverts(REV_MSG_VAULT_DELAY):
                            self.v.govWithdraw(
                                tokenstoWithdraw, {"from": self.governor}
                            )
                    else:
                        governorBals = {
                            token: token.balanceOf(self.governor)
                            for token in tokenstoWithdraw
                        }
                        vaultBals = {
                            token: token.balanceOf(self.v) for token in tokenstoWithdraw
                        }
                        print("                    rule_govWithdrawal", st_sender)
                        self.v.govWithdraw(tokenstoWithdraw, {"from": self.governor})
                        # Governor has all the tokens - do the checking and return the tokens for the invariant check
                        for token in tokenstoWithdraw:
                            assert (
                                token.balanceOf(self.governor)
                                == governorBals[token] + vaultBals[token]
                            )
                            assert token.balanceOf(self.v) == 0
                            token.transfer(
                                self.v, vaultBals[token], {"from": self.governor}
                            )
                else:
                    print("        REV_MSG_GOV_NOT_SUSPENDED _govWithdrawal")
                    with reverts(REV_MSG_GOV_NOT_SUSPENDED):
                        self.v.govWithdraw(tokenstoWithdraw, {"from": self.governor})
            else:
                print("        REV_MSG_GOV_ENABLED_GUARD _govWithdrawal")
                with reverts(REV_MSG_GOV_ENABLED_GUARD):
                    self.v.govWithdraw(tokenstoWithdraw, {"from": self.governor})

        # Enable swaps if they are disabled
        def rule_enableSwaps(self, st_sender):
            if not self.swapsEnabled:
                if st_sender != self.governor:
                    with reverts(REV_MSG_GOV_GOVERNOR):
                        print("        REV_MSG_GOV_GOVERNOR _enableSwaps", st_sender)
                        self.v.enableSwaps({"from": st_sender})
                # Always enable
                print("                    rule_enableSwaps", st_sender)
                self.v.enableSwaps({"from": self.governor})
                self.swapsEnabled = True
            else:
                print("        REV_MSG_VAULT_SWAPS_EN _enableSwaps", st_sender)
                with reverts(REV_MSG_VAULT_SWAPS_EN):
                    self.v.enableSwaps({"from": self.governor})

        # Disable swaps if they are enabled (only 1/5 times)
        def rule_disableSwaps(self, st_sender):
            if self.swapsEnabled:
                if st_sender != self.governor:
                    with reverts(REV_MSG_GOV_GOVERNOR):
                        print("        REV_MSG_GOV_GOVERNOR _disableSwaps", st_sender)
                        self.v.disableSwaps({"from": st_sender})
                else:
                    print("                    rule_disableSwaps", st_sender)
                    self.v.disableSwaps({"from": st_sender})
                    self.swapsEnabled = False
            else:
                print(
                    "        REV_MSG_GOV_DISABLED_GUARD _disableSwaps",
                    st_sender,
                )
                with reverts(REV_MSG_VAULT_SWAPS_DIS):
                    self.v.disableSwaps({"from": self.governor})

        # Swap ETH
        def rule_swapETH(
            self, st_sender, st_egressParams, st_egressReceiver, st_eth_amount
        ):
            args = (st_egressParams, st_egressReceiver)
            toLog = (*args, st_sender)
            if self.suspended:
                with reverts(REV_MSG_GOV_SUSPENDED):
                    print(
                        "        REV_MSG_GOV_SUSPENDED _swapETH",
                    )
                    self.v.swapETH(*args, {"from": st_sender})
            else:
                if self.swapsEnabled:
                    if st_eth_amount == 0:
                        print("        REV_MSG_NZ_UINT _swapETH", *toLog)
                        with reverts(REV_MSG_NZ_UINT):
                            self.v.swapETH(
                                *args,
                                {"from": st_sender, "amount": st_eth_amount},
                            )
                    else:
                        if web3.eth.get_balance(str(st_sender)) >= st_eth_amount:
                            print("                    rule_swapETH", *toLog)
                            tx = self.v.swapETH(
                                *args,
                                {"from": st_sender, "amount": st_eth_amount},
                            )
                            assert (
                                web3.eth.get_balance(self.v.address)
                                == self.ethBals[self.v.address] + st_eth_amount
                            )
                            self.ethBals[self.v.address] += st_eth_amount
                            self.ethBals[st_sender] -= st_eth_amount
                            assert tx.events["SwapETH"]["amount"] == st_eth_amount
                            assert (
                                tx.events["SwapETH"]["egressParams"] == st_egressParams
                            )
                            assert tx.events["SwapETH"][
                                "egressReceiver"
                            ] == "0x" + cleanHexStr(st_egressReceiver)

        # Swap Token
        def rule_swapToken(
            self,
            st_sender,
            st_egressParams,
            st_egressReceiver,
            st_token_amount,
            st_token,
        ):
            args = (st_egressParams, st_egressReceiver, st_token, st_token_amount)
            toLog = (*args, st_sender)
            if self.suspended:
                with reverts(REV_MSG_GOV_SUSPENDED):
                    print("        REV_MSG_GOV_SUSPENDED _swapToken")
                    self.v.swapToken(
                        *args,
                        {"from": st_sender},
                    )
            else:
                if self.swapsEnabled:
                    if st_token_amount == 0:
                        print("        REV_MSG_NZ_UINT _swapToken", *toLog)
                        with reverts(REV_MSG_NZ_UINT):
                            self.v.swapToken(
                                *args,
                                {"from": st_sender},
                            )
                    else:
                        st_token.approve(self.v, st_token_amount, {"from": st_sender})
                        if st_token.balanceOf(st_sender) < st_token_amount:
                            print("        REV_MSG_ERC20_EXCEED_BAL _swapToken", *toLog)
                            with reverts(REV_MSG_ERC20_EXCEED_BAL):
                                self.v.swapToken(
                                    *args,
                                    {"from": st_sender},
                                )
                        else:
                            print("                    rule_swapToken", *toLog)
                            tx = self.v.swapToken(
                                *args,
                                {"from": st_sender},
                            )

                            if st_token == self.tokenA:
                                assert (
                                    st_token.balanceOf(self.v.address)
                                    == self.tokenABals[self.v.address] + st_token_amount
                                )
                                self.tokenABals[self.v.address] += st_token_amount
                                self.tokenABals[st_sender] -= st_token_amount
                            elif st_token == self.tokenB:
                                assert (
                                    st_token.balanceOf(self.v.address)
                                    == self.tokenBBals[self.v.address] + st_token_amount
                                )
                                self.tokenBBals[self.v.address] += st_token_amount
                                self.tokenBBals[st_sender] -= st_token_amount
                            else:
                                assert False, "Panicc"

                            assert tx.events["SwapToken"]["amount"] == st_token_amount
                            assert (
                                tx.events["SwapToken"]["egressParams"]
                                == st_egressParams
                            )
                            assert tx.events["SwapToken"][
                                "egressReceiver"
                            ] == "0x" + cleanHexStr(st_egressReceiver)
                            assert (
                                tx.events["SwapToken"]["ingressToken"]
                                == st_token.address
                            )

        # Check all the balances of every address are as they should be after every tx
        def invariant_bals(self):
            self.numTxsTested += 1
            for addr in self.allAddrs:
                assert web3.eth.get_balance(addr) == self.ethBals[
                    addr
                ] - calculateGasSpentByAddress(addr, self.iniTransactionNumber[addr])
                assert self.tokenA.balanceOf(addr) == self.tokenABals[addr]
                assert self.tokenB.balanceOf(addr) == self.tokenBBals[addr]

        # Check variable(s) after every tx that shouldn't change since there's
        # no intentional way to
        def invariant_keys(self):
            assert self.v.getKeyManager() == self.km.address
            assert self.v.getGovernor() == self.governor
            assert self.v.getCommunityKey() == self.communityKey

        # Check the state variables after every tx
        def invariant_state_vars(self):
            assert self.communityGuardDisabled == self.v.getCommunityGuardDisabled()
            assert self.suspended == self.v.getSuspendedState()
            assert self.swapsEnabled == self.v.getSwapsEnabled()

        # Print how many rules were executed at the end of each run
        def teardown(self):
            print(f"Total rules executed = {self.numTxsTested-1}")

    state_machine(
        StateMachine, a, cfDeploy, DepositEth, DepositToken, Token, settings=settings
    )<|MERGE_RESOLUTION|>--- conflicted
+++ resolved
@@ -561,16 +561,6 @@
                     signed_call_km(
                         self.km, self.v.fetchDepositTokenBatch, *args, sender=st_sender
                     )
-<<<<<<< HEAD
-=======
-
-            elif minLen == 3 and minLen != maxLen:
-                print("        rule_fetchDepositTokenBatch", *toLog)
-                with reverts(REV_MSG_V_ARR_LEN):
-                    signed_call_km(
-                        self.km, self.v.fetchDepositTokenBatch, *args, sender=st_sender
-                    )
->>>>>>> 99995a75
             else:
                 print("                    rule_fetchDepositTokenBatch", *toLog)
                 signed_call_km(
