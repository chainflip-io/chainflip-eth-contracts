from consts import *
from brownie import reverts
from utils import *
from shared_tests import *


def test_fetchDepositEth_transfer_fetchDepositToken_transfer(
    cf, token, DepositEth, DepositToken
):
    # Get the address to deposit to and deposit
    depositAddr = getCreate2Addr(cf.vault.address, JUNK_HEX_PAD, DepositEth, "")
    cf.DEPLOYER.transfer(depositAddr, TEST_AMNT)

    assert cf.vault.balance() == 0

    signed_call_cf(cf, cf.vault.fetchDepositEth, JUNK_HEX_PAD, sender=cf.ALICE)

    assert web3.eth.get_balance(web3.toChecksumAddress(depositAddr)) == 0
    assert cf.vault.balance() == TEST_AMNT

    # Transfer the eth out the vault
    ethStartBalVault = cf.vault.balance()
    tokenStartBalRecipient = cf.BOB.balance()

<<<<<<< HEAD
    args = [[ETH_ADDR, cf.BOB, TEST_AMNT]]
    signed_call_aggSigner(cf, cf.vault.transfer, *args, sender=cf.ALICE)
=======
    args = (ETH_ADDR, cf.BOB, TEST_AMNT)
    signed_call_cf(cf, cf.vault.transfer, *args, sender=cf.ALICE)
>>>>>>> 99995a75

    assert cf.vault.balance() - ethStartBalVault == -TEST_AMNT
    assert cf.BOB.balance() - tokenStartBalRecipient == TEST_AMNT

    balanceVault = cf.vault.balance()
    # Transferring out again should not transfer anything (vault empty) but it shouldn't fail
    signed_call_cf(cf, cf.vault.transfer, *args)
    assert balanceVault == cf.vault.balance()

    # Fetch token deposit
    # Get the address to deposit to and deposit
    depositAddr = getCreate2Addr(
        cf.vault.address, JUNK_HEX_PAD, DepositToken, cleanHexStrPad(token.address)
    )
    token.transfer(depositAddr, TEST_AMNT, {"from": cf.DEPLOYER})

    assert token.balanceOf(cf.vault) == 0

<<<<<<< HEAD
    args = [[JUNK_HEX_PAD, token]]
    signed_call_aggSigner(cf, cf.vault.fetchDepositToken, *args)
=======
    args = (JUNK_HEX_PAD, token)
    signed_call_cf(cf, cf.vault.fetchDepositToken, *args)
>>>>>>> 99995a75

    assert token.balanceOf(depositAddr) == 0
    assert token.balanceOf(cf.vault) == TEST_AMNT

    # Transfer half the tokens out the vault
    amount = TEST_AMNT / 2
    tokenStartBalVault = token.balanceOf(cf.vault)
    tokenStartBalRecipient = token.balanceOf(cf.ALICE)

<<<<<<< HEAD
    args = [[token, cf.BOB, amount]]
    signed_call_aggSigner(cf, cf.vault.transfer, *args)
=======
    args = (token, cf.BOB, amount)
    signed_call_cf(cf, cf.vault.transfer, *args)
>>>>>>> 99995a75

    assert token.balanceOf(cf.vault) - tokenStartBalVault == -amount
    assert token.balanceOf(cf.BOB) - tokenStartBalRecipient == amount


def test_fetchDepositEthBatch_transfer_fetchDepositTokenBatch_transfer(
    cf, token, DepositEth, DepositToken
):
    swapIDs = [cleanHexStrPad(0), cleanHexStrPad(1)]
    # Get the address to deposit to and deposit
    depositAddr = getCreate2Addr(cf.vault.address, swapIDs[0], DepositEth, "")
    cf.DEPLOYER.transfer(depositAddr, TEST_AMNT)
    depositAddr2 = getCreate2Addr(cf.vault.address, swapIDs[1], DepositEth, "")
    cf.DEPLOYER.transfer(depositAddr2, 2 * TEST_AMNT)

    assert cf.vault.balance() == 0

    signed_call_cf(cf, cf.vault.fetchDepositEthBatch, swapIDs, sender=cf.ALICE)

    assert web3.eth.get_balance(web3.toChecksumAddress(depositAddr)) == 0
    assert web3.eth.get_balance(web3.toChecksumAddress(depositAddr2)) == 0
    assert cf.vault.balance() == 3 * TEST_AMNT

    # Transfer the eth out the vault
    ethStartBalVault = cf.vault.balance()
    ethStartBalRecipient = cf.ALICE.balance()

<<<<<<< HEAD
    args = [[ETH_ADDR, cf.ALICE, TEST_AMNT]]
    signed_call_aggSigner(cf, cf.vault.transfer, *args)
=======
    args = (ETH_ADDR, cf.ALICE, TEST_AMNT)
    signed_call_cf(cf, cf.vault.transfer, *args)
>>>>>>> 99995a75

    assert cf.vault.balance() - ethStartBalVault == -TEST_AMNT
    assert cf.ALICE.balance() - ethStartBalRecipient == TEST_AMNT

    # Transferring out again should not transfer anything (vault empty) but it shouldn't fail
    balanceVault = cf.vault.balance()
<<<<<<< HEAD
    args = [[ETH_ADDR, cf.ALICE, (2 * TEST_AMNT) + 1]]
    signed_call_aggSigner(cf, cf.vault.transfer, *args)
=======
    args = (ETH_ADDR, cf.ALICE, (2 * TEST_AMNT) + 1)
    signed_call_cf(cf, cf.vault.transfer, *args)
>>>>>>> 99995a75
    assert balanceVault == cf.vault.balance()

    # Fetch token deposit
    # Get the address to deposit to and deposit
    depositAddr = getCreate2Addr(
        cf.vault.address, swapIDs[0], DepositToken, cleanHexStrPad(token.address)
    )
    token.transfer(depositAddr, TEST_AMNT, {"from": cf.DEPLOYER})
    depositAddr2 = getCreate2Addr(
        cf.vault.address, swapIDs[1], DepositToken, cleanHexStrPad(token.address)
    )
    token.transfer(depositAddr2, 2 * TEST_AMNT, {"from": cf.DEPLOYER})

    assert token.balanceOf(cf.vault) == 0
<<<<<<< HEAD
    fetchParamsArray = craftFetchParamsArray(swapIDs, [token, token])
    signed_call_aggSigner(
        cf, cf.vault.fetchDepositTokenBatch, fetchParamsArray, sender=cf.ALICE
    )
=======

    args = (swapIDs, [token, token])
    signed_call_cf(cf, cf.vault.fetchDepositTokenBatch, *args, sender=cf.ALICE)
>>>>>>> 99995a75

    assert token.balanceOf(depositAddr) == 0
    assert token.balanceOf(cf.vault) == 3 * TEST_AMNT

    # Transfer half the tokens out the vault
    amount = TEST_AMNT * 1.5
    tokenStartBalVault = token.balanceOf(cf.vault)
    tokenStartBalRecipient = token.balanceOf(cf.ALICE)

<<<<<<< HEAD
    args = [[token, cf.ALICE, amount]]
    signed_call_aggSigner(cf, cf.vault.transfer, *args)
=======
    args = (token, cf.ALICE, amount)
    signed_call_cf(cf, cf.vault.transfer, *args)
>>>>>>> 99995a75

    assert token.balanceOf(cf.vault) - tokenStartBalVault == -amount
    assert token.balanceOf(cf.ALICE) - tokenStartBalRecipient == amount


def test_fetchDepositTokenBatch_transferBatch_fetchDepositEthBatch_transferBatch(
    cf, token, DepositEth, DepositToken
):
    swapIDs = [cleanHexStrPad(0), cleanHexStrPad(1)]
    # Fetch token deposit
    # Get the address to deposit to and deposit
    depositAddr = getCreate2Addr(
        cf.vault.address, swapIDs[0], DepositToken, cleanHexStrPad(token.address)
    )
    token.transfer(depositAddr, TEST_AMNT, {"from": cf.DEPLOYER})
    depositAddr2 = getCreate2Addr(
        cf.vault.address, swapIDs[1], DepositToken, cleanHexStrPad(token.address)
    )
    token.transfer(depositAddr2, 2 * TEST_AMNT, {"from": cf.DEPLOYER})

    assert token.balanceOf(cf.vault) == 0

<<<<<<< HEAD
    fetchParamsArray = craftFetchParamsArray(swapIDs, [token, token])
    signed_call_aggSigner(
        cf, cf.vault.fetchDepositTokenBatch, fetchParamsArray, sender=cf.CHARLIE
    )
=======
    args = (swapIDs, [token, token])
    signed_call_cf(cf, cf.vault.fetchDepositTokenBatch, *args, sender=cf.CHARLIE)
>>>>>>> 99995a75

    assert token.balanceOf(depositAddr) == 0
    assert token.balanceOf(cf.vault) == 3 * TEST_AMNT

    # Transfer most of the tokens out the vault
    amountAlice = TEST_AMNT * 1.5
    amountBob = int(TEST_AMNT * 0.5)
    tokenStartBalVault = token.balanceOf(cf.vault)
    tokenStartBalAlice = token.balanceOf(cf.ALICE)
    tokenStartBalBob = token.balanceOf(cf.BOB)

<<<<<<< HEAD
    transferParamsArray = craftTransferParamsArray(
        [token, token], [cf.ALICE, cf.BOB], [amountAlice, amountBob]
    )
    signed_call_aggSigner(
        cf, cf.vault.transferBatch, transferParamsArray, sender=cf.CHARLIE
    )
=======
    args = ([token, token], [cf.ALICE, cf.BOB], [amountAlice, amountBob])
    signed_call_cf(cf, cf.vault.transferBatch, *args, sender=cf.CHARLIE)
>>>>>>> 99995a75

    assert token.balanceOf(cf.vault) - tokenStartBalVault == -amountAlice - amountBob
    assert token.balanceOf(cf.ALICE) - tokenStartBalAlice == amountAlice
    assert token.balanceOf(cf.BOB) - tokenStartBalBob == amountBob

    # Transferring out again should fail
    with reverts(REV_MSG_ERC20_EXCEED_BAL):
<<<<<<< HEAD
        signed_call_aggSigner(
            cf, cf.vault.transferBatch, transferParamsArray, sender=cf.CHARLIE
        )
=======
        signed_call_cf(cf, cf.vault.transferBatch, *args, sender=cf.CHARLIE)
>>>>>>> 99995a75

    # Get the address to deposit to and deposit
    depositAddr = getCreate2Addr(cf.vault.address, swapIDs[0], DepositEth, "")
    cf.DEPLOYER.transfer(depositAddr, TEST_AMNT)
    depositAddr2 = getCreate2Addr(cf.vault.address, swapIDs[1], DepositEth, "")
    cf.DEPLOYER.transfer(depositAddr2, 2 * TEST_AMNT)

    assert cf.vault.balance() == 0

    signed_call_cf(cf, cf.vault.fetchDepositEthBatch, swapIDs, sender=cf.CHARLIE)

    assert web3.eth.get_balance(web3.toChecksumAddress(depositAddr)) == 0
    assert web3.eth.get_balance(web3.toChecksumAddress(depositAddr2)) == 0
    assert cf.vault.balance() == 3 * TEST_AMNT

    # Transfer the eth out the vault
    amountAlice = TEST_AMNT * 1.5
    amountBob = int(TEST_AMNT * 0.5)
    ethStartBalVault = cf.vault.balance()
    ethStartBalAlice = cf.ALICE.balance()
    ethStartBalBob = cf.BOB.balance()

    transferParamsArray = craftTransferParamsArray(
        [ETH_ADDR, ETH_ADDR],
        [cf.ALICE, cf.BOB],
        [amountAlice, amountBob],
    )
<<<<<<< HEAD
    signed_call_aggSigner(
        cf, cf.vault.transferBatch, transferParamsArray, sender=cf.CHARLIE
    )
=======
    signed_call_cf(cf, cf.vault.transferBatch, *args, sender=cf.CHARLIE)
>>>>>>> 99995a75

    assert cf.vault.balance() == ethStartBalVault - amountAlice - amountBob
    assert cf.ALICE.balance() == ethStartBalAlice + amountAlice
    assert cf.BOB.balance() == ethStartBalBob + amountBob


def test_fetchDepositTokenBatch_transferBatch_allBatch(
    cf, token, DepositEth, DepositToken
):
    swapIDs = [cleanHexStrPad(0), cleanHexStrPad(1)]
    # Fetch token deposit
    # Get the address to deposit to and deposit
    depositAddr = getCreate2Addr(
        cf.vault.address, swapIDs[0], DepositToken, cleanHexStrPad(token.address)
    )
    token.transfer(depositAddr, TEST_AMNT, {"from": cf.DEPLOYER})
    depositAddr2 = getCreate2Addr(
        cf.vault.address, swapIDs[1], DepositToken, cleanHexStrPad(token.address)
    )
    token.transfer(depositAddr2, 2 * TEST_AMNT, {"from": cf.DEPLOYER})

    assert token.balanceOf(cf.vault) == 0

<<<<<<< HEAD
    fetchParamsArray = craftFetchParamsArray(swapIDs, [token, token])
    signed_call_aggSigner(
        cf, cf.vault.fetchDepositTokenBatch, fetchParamsArray, sender=cf.CHARLIE
    )
=======
    args = (swapIDs, [token, token])
    signed_call_cf(cf, cf.vault.fetchDepositTokenBatch, *args, sender=cf.CHARLIE)
>>>>>>> 99995a75

    assert token.balanceOf(depositAddr) == 0
    assert token.balanceOf(cf.vault) == 3 * TEST_AMNT

    # Transfer most of the tokens out the vault
    amountAlice = TEST_AMNT * 1.5
    amountBob = int(TEST_AMNT * 0.5)
    tokenStartBalVault = token.balanceOf(cf.vault)
    tokenStartBalAlice = token.balanceOf(cf.ALICE)
    tokenStartBalBob = token.balanceOf(cf.BOB)

    transferParamsArray = craftTransferParamsArray(
        [token, token],
        [cf.ALICE, cf.BOB],
        [amountAlice, amountBob],
    )
<<<<<<< HEAD
    signed_call_aggSigner(
        cf, cf.vault.transferBatch, transferParamsArray, sender=cf.CHARLIE
    )
=======
    signed_call_cf(cf, cf.vault.transferBatch, *args, sender=cf.CHARLIE)
>>>>>>> 99995a75

    assert token.balanceOf(cf.vault) - tokenStartBalVault == -amountAlice - amountBob
    assert token.balanceOf(cf.ALICE) - tokenStartBalAlice == amountAlice
    assert token.balanceOf(cf.BOB) - tokenStartBalBob == amountBob

    # Transferring out again should fail
    with reverts(REV_MSG_ERC20_EXCEED_BAL):
        transferParamsArray = craftTransferParamsArray(
            [token, token],
            [cf.ALICE, cf.BOB],
            [amountAlice, amountBob],
        )
<<<<<<< HEAD
        signed_call_aggSigner(cf, cf.vault.transferBatch, transferParamsArray)
=======
        signed_call_cf(cf, cf.vault.transferBatch, *args)
>>>>>>> 99995a75

    # Get the address to deposit to and deposit
    depositAddr = getCreate2Addr(cf.vault.address, swapIDs[0], DepositEth, "")
    cf.DEPLOYER.transfer(depositAddr, TEST_AMNT)
    depositAddr2 = getCreate2Addr(cf.vault.address, swapIDs[1], DepositEth, "")
    cf.DEPLOYER.transfer(depositAddr2, 2 * TEST_AMNT)

    assert cf.vault.balance() == 0

    # Eth bals
    amountEthAlice = TEST_AMNT * 1.5
    amountEthBob = int(TEST_AMNT * 0.5)
    ethStartBalVault = cf.vault.balance()
    ethStartBalAlice = cf.ALICE.balance()
    ethStartBalBob = cf.BOB.balance()

    # Token bals
    amountTokenBob = int(TEST_AMNT * 0.25)
    tokenStartBalVault = token.balanceOf(cf.vault)
    tokenStartBalBob = token.balanceOf(cf.BOB)

    fetchParams = craftFetchParamsArray(swapIDs, [ETH_ADDR, ETH_ADDR])
    transferParams = craftTransferParamsArray(
        [ETH_ADDR, ETH_ADDR, token],
        [cf.ALICE, cf.BOB, cf.BOB],
        [amountEthAlice, amountEthBob, amountTokenBob],
    )
<<<<<<< HEAD
    args = (fetchParams, transferParams)

    signed_call_aggSigner(cf, cf.vault.allBatch, *args, sender=cf.CHARLIE)
=======
    signed_call_cf(cf, cf.vault.allBatch, *args, sender=cf.CHARLIE)
>>>>>>> 99995a75

    # Eth bals
    assert (
        cf.vault.balance()
        == ethStartBalVault + (3 * TEST_AMNT) - amountEthAlice - amountEthBob
    )
    assert cf.ALICE.balance() == ethStartBalAlice + amountEthAlice
    assert cf.BOB.balance() == ethStartBalBob + amountEthBob

    # Token bals
    assert token.balanceOf(cf.vault) == tokenStartBalVault - amountTokenBob
    assert token.balanceOf(cf.BOB) == tokenStartBalBob + amountTokenBob<|MERGE_RESOLUTION|>--- conflicted
+++ resolved
@@ -22,13 +22,8 @@
     ethStartBalVault = cf.vault.balance()
     tokenStartBalRecipient = cf.BOB.balance()
 
-<<<<<<< HEAD
     args = [[ETH_ADDR, cf.BOB, TEST_AMNT]]
     signed_call_aggSigner(cf, cf.vault.transfer, *args, sender=cf.ALICE)
-=======
-    args = (ETH_ADDR, cf.BOB, TEST_AMNT)
-    signed_call_cf(cf, cf.vault.transfer, *args, sender=cf.ALICE)
->>>>>>> 99995a75
 
     assert cf.vault.balance() - ethStartBalVault == -TEST_AMNT
     assert cf.BOB.balance() - tokenStartBalRecipient == TEST_AMNT
@@ -47,13 +42,8 @@
 
     assert token.balanceOf(cf.vault) == 0
 
-<<<<<<< HEAD
     args = [[JUNK_HEX_PAD, token]]
     signed_call_aggSigner(cf, cf.vault.fetchDepositToken, *args)
-=======
-    args = (JUNK_HEX_PAD, token)
-    signed_call_cf(cf, cf.vault.fetchDepositToken, *args)
->>>>>>> 99995a75
 
     assert token.balanceOf(depositAddr) == 0
     assert token.balanceOf(cf.vault) == TEST_AMNT
@@ -63,13 +53,8 @@
     tokenStartBalVault = token.balanceOf(cf.vault)
     tokenStartBalRecipient = token.balanceOf(cf.ALICE)
 
-<<<<<<< HEAD
     args = [[token, cf.BOB, amount]]
     signed_call_aggSigner(cf, cf.vault.transfer, *args)
-=======
-    args = (token, cf.BOB, amount)
-    signed_call_cf(cf, cf.vault.transfer, *args)
->>>>>>> 99995a75
 
     assert token.balanceOf(cf.vault) - tokenStartBalVault == -amount
     assert token.balanceOf(cf.BOB) - tokenStartBalRecipient == amount
@@ -97,26 +82,18 @@
     ethStartBalVault = cf.vault.balance()
     ethStartBalRecipient = cf.ALICE.balance()
 
-<<<<<<< HEAD
     args = [[ETH_ADDR, cf.ALICE, TEST_AMNT]]
     signed_call_aggSigner(cf, cf.vault.transfer, *args)
-=======
-    args = (ETH_ADDR, cf.ALICE, TEST_AMNT)
-    signed_call_cf(cf, cf.vault.transfer, *args)
->>>>>>> 99995a75
 
     assert cf.vault.balance() - ethStartBalVault == -TEST_AMNT
     assert cf.ALICE.balance() - ethStartBalRecipient == TEST_AMNT
 
     # Transferring out again should not transfer anything (vault empty) but it shouldn't fail
     balanceVault = cf.vault.balance()
-<<<<<<< HEAD
+    
     args = [[ETH_ADDR, cf.ALICE, (2 * TEST_AMNT) + 1]]
     signed_call_aggSigner(cf, cf.vault.transfer, *args)
-=======
-    args = (ETH_ADDR, cf.ALICE, (2 * TEST_AMNT) + 1)
-    signed_call_cf(cf, cf.vault.transfer, *args)
->>>>>>> 99995a75
+    
     assert balanceVault == cf.vault.balance()
 
     # Fetch token deposit
@@ -131,16 +108,11 @@
     token.transfer(depositAddr2, 2 * TEST_AMNT, {"from": cf.DEPLOYER})
 
     assert token.balanceOf(cf.vault) == 0
-<<<<<<< HEAD
+
     fetchParamsArray = craftFetchParamsArray(swapIDs, [token, token])
     signed_call_aggSigner(
         cf, cf.vault.fetchDepositTokenBatch, fetchParamsArray, sender=cf.ALICE
     )
-=======
-
-    args = (swapIDs, [token, token])
-    signed_call_cf(cf, cf.vault.fetchDepositTokenBatch, *args, sender=cf.ALICE)
->>>>>>> 99995a75
 
     assert token.balanceOf(depositAddr) == 0
     assert token.balanceOf(cf.vault) == 3 * TEST_AMNT
@@ -150,13 +122,8 @@
     tokenStartBalVault = token.balanceOf(cf.vault)
     tokenStartBalRecipient = token.balanceOf(cf.ALICE)
 
-<<<<<<< HEAD
     args = [[token, cf.ALICE, amount]]
     signed_call_aggSigner(cf, cf.vault.transfer, *args)
-=======
-    args = (token, cf.ALICE, amount)
-    signed_call_cf(cf, cf.vault.transfer, *args)
->>>>>>> 99995a75
 
     assert token.balanceOf(cf.vault) - tokenStartBalVault == -amount
     assert token.balanceOf(cf.ALICE) - tokenStartBalRecipient == amount
@@ -179,15 +146,10 @@
 
     assert token.balanceOf(cf.vault) == 0
 
-<<<<<<< HEAD
     fetchParamsArray = craftFetchParamsArray(swapIDs, [token, token])
     signed_call_aggSigner(
         cf, cf.vault.fetchDepositTokenBatch, fetchParamsArray, sender=cf.CHARLIE
     )
-=======
-    args = (swapIDs, [token, token])
-    signed_call_cf(cf, cf.vault.fetchDepositTokenBatch, *args, sender=cf.CHARLIE)
->>>>>>> 99995a75
 
     assert token.balanceOf(depositAddr) == 0
     assert token.balanceOf(cf.vault) == 3 * TEST_AMNT
@@ -199,17 +161,12 @@
     tokenStartBalAlice = token.balanceOf(cf.ALICE)
     tokenStartBalBob = token.balanceOf(cf.BOB)
 
-<<<<<<< HEAD
     transferParamsArray = craftTransferParamsArray(
         [token, token], [cf.ALICE, cf.BOB], [amountAlice, amountBob]
     )
     signed_call_aggSigner(
         cf, cf.vault.transferBatch, transferParamsArray, sender=cf.CHARLIE
     )
-=======
-    args = ([token, token], [cf.ALICE, cf.BOB], [amountAlice, amountBob])
-    signed_call_cf(cf, cf.vault.transferBatch, *args, sender=cf.CHARLIE)
->>>>>>> 99995a75
 
     assert token.balanceOf(cf.vault) - tokenStartBalVault == -amountAlice - amountBob
     assert token.balanceOf(cf.ALICE) - tokenStartBalAlice == amountAlice
@@ -217,13 +174,9 @@
 
     # Transferring out again should fail
     with reverts(REV_MSG_ERC20_EXCEED_BAL):
-<<<<<<< HEAD
         signed_call_aggSigner(
             cf, cf.vault.transferBatch, transferParamsArray, sender=cf.CHARLIE
         )
-=======
-        signed_call_cf(cf, cf.vault.transferBatch, *args, sender=cf.CHARLIE)
->>>>>>> 99995a75
 
     # Get the address to deposit to and deposit
     depositAddr = getCreate2Addr(cf.vault.address, swapIDs[0], DepositEth, "")
@@ -251,13 +204,9 @@
         [cf.ALICE, cf.BOB],
         [amountAlice, amountBob],
     )
-<<<<<<< HEAD
     signed_call_aggSigner(
         cf, cf.vault.transferBatch, transferParamsArray, sender=cf.CHARLIE
     )
-=======
-    signed_call_cf(cf, cf.vault.transferBatch, *args, sender=cf.CHARLIE)
->>>>>>> 99995a75
 
     assert cf.vault.balance() == ethStartBalVault - amountAlice - amountBob
     assert cf.ALICE.balance() == ethStartBalAlice + amountAlice
@@ -281,15 +230,10 @@
 
     assert token.balanceOf(cf.vault) == 0
 
-<<<<<<< HEAD
     fetchParamsArray = craftFetchParamsArray(swapIDs, [token, token])
     signed_call_aggSigner(
         cf, cf.vault.fetchDepositTokenBatch, fetchParamsArray, sender=cf.CHARLIE
     )
-=======
-    args = (swapIDs, [token, token])
-    signed_call_cf(cf, cf.vault.fetchDepositTokenBatch, *args, sender=cf.CHARLIE)
->>>>>>> 99995a75
 
     assert token.balanceOf(depositAddr) == 0
     assert token.balanceOf(cf.vault) == 3 * TEST_AMNT
@@ -306,13 +250,9 @@
         [cf.ALICE, cf.BOB],
         [amountAlice, amountBob],
     )
-<<<<<<< HEAD
     signed_call_aggSigner(
         cf, cf.vault.transferBatch, transferParamsArray, sender=cf.CHARLIE
     )
-=======
-    signed_call_cf(cf, cf.vault.transferBatch, *args, sender=cf.CHARLIE)
->>>>>>> 99995a75
 
     assert token.balanceOf(cf.vault) - tokenStartBalVault == -amountAlice - amountBob
     assert token.balanceOf(cf.ALICE) - tokenStartBalAlice == amountAlice
@@ -325,11 +265,7 @@
             [cf.ALICE, cf.BOB],
             [amountAlice, amountBob],
         )
-<<<<<<< HEAD
         signed_call_aggSigner(cf, cf.vault.transferBatch, transferParamsArray)
-=======
-        signed_call_cf(cf, cf.vault.transferBatch, *args)
->>>>>>> 99995a75
 
     # Get the address to deposit to and deposit
     depositAddr = getCreate2Addr(cf.vault.address, swapIDs[0], DepositEth, "")
@@ -357,13 +293,9 @@
         [cf.ALICE, cf.BOB, cf.BOB],
         [amountEthAlice, amountEthBob, amountTokenBob],
     )
-<<<<<<< HEAD
     args = (fetchParams, transferParams)
 
     signed_call_aggSigner(cf, cf.vault.allBatch, *args, sender=cf.CHARLIE)
-=======
-    signed_call_cf(cf, cf.vault.allBatch, *args, sender=cf.CHARLIE)
->>>>>>> 99995a75
 
     # Eth bals
     assert (
