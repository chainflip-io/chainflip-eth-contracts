--- conflicted
+++ resolved
@@ -10,36 +10,21 @@
     setAggKeyWithAggKey_test(cf)
 
     # Set up the transfer
-<<<<<<< HEAD
-    a[0].transfer(vault.address, TEST_AMNT)
-    startBalVault = vault.balance()
-    startBalRecipient = a[1].balance()
-
-=======
     cf.DEPLOYER.transfer(cf.vault, TEST_AMNT)
     startBalVault = cf.vault.balance()
     startBalRecipient = cf.ALICE.balance()
     
->>>>>>> 81779623
     # Check transfer fails with old agg key
     callDataNoSig = cf.vault.transfer.encode_input(NULL_SIG_DATA, ETH_ADDR, cf.ALICE, TEST_AMNT)
     with reverts(REV_MSG_SIG):
         cf.vault.transfer(AGG_SIGNER_1.getSigData(callDataNoSig), ETH_ADDR, cf.ALICE, TEST_AMNT)
 
     # Check transfer with new agg key
-<<<<<<< HEAD
-    tx = vault.transfer(*AGG_SIGNER_2.getSigData(callDataNoSig), ETH_ADDR, a[1], TEST_AMNT)
-
-    assert vault.balance() - startBalVault == -TEST_AMNT
-    assert a[1].balance() - startBalRecipient == TEST_AMNT
-    txTimeTest(vault.getLastValidateTime(), tx)
-=======
     tx = cf.vault.transfer(AGG_SIGNER_2.getSigData(callDataNoSig), ETH_ADDR, cf.ALICE, TEST_AMNT)
     
     assert cf.vault.balance() - startBalVault == -TEST_AMNT
     assert cf.ALICE.balance() - startBalRecipient == TEST_AMNT
     txTimeTest(cf.keyManager.getLastValidateTime(), tx)
->>>>>>> 81779623
 
 
 def test_setAggKeyByAggKey_fetchDeposit_eth_transfer(a, cf, DepositEth):
@@ -57,23 +42,13 @@
     cf.DEPLOYER.transfer(depositAddr, TEST_AMNT)
 
     # Check transfer fails with old agg key
-<<<<<<< HEAD
-    callDataNoSig = vault.fetchDeposit.encode_input(0, 0, SWAP_ID_HEX, ETH_ADDR)
+    callDataNoSig = cf.vault.fetchDeposit.encode_input(NULL_SIG_DATA, JUNK_HEX, ETH_ADDR)
     with reverts(REV_MSG_SIG):
-        vault.fetchDeposit(*AGG_SIGNER_1.getSigData(callDataNoSig), SWAP_ID_HEX, ETH_ADDR)
-
-    # Fetch the deposit with new agg key
-    tx = vault.fetchDeposit(*AGG_SIGNER_2.getSigData(callDataNoSig), SWAP_ID_HEX, ETH_ADDR)
-
-=======
-    callDataNoSig = cf.vault.fetchDeposit.encode_input(NULL_SIG_DATA, JUNK_HEX, ETH_ADDR, TEST_AMNT)
-    with reverts(REV_MSG_SIG):
-        cf.vault.fetchDeposit(AGG_SIGNER_1.getSigData(callDataNoSig), JUNK_HEX, ETH_ADDR, TEST_AMNT)
+        cf.vault.fetchDeposit(AGG_SIGNER_1.getSigData(callDataNoSig), JUNK_HEX, ETH_ADDR)
     
     # Fetch the deposit with new agg key
-    tx = cf.vault.fetchDeposit(AGG_SIGNER_2.getSigData(callDataNoSig), JUNK_HEX, ETH_ADDR, TEST_AMNT)
+    tx = cf.vault.fetchDeposit(AGG_SIGNER_2.getSigData(callDataNoSig), JUNK_HEX, ETH_ADDR)
     
->>>>>>> 81779623
     assert w3.eth.getBalance(w3.toChecksumAddress(depositAddr)) == 0
     assert cf.vault.balance() == TEST_AMNT
     assert cf.BOB.balance() == recipientStartBal
@@ -103,31 +78,17 @@
     assert token.balanceOf(cf.vault) == 0
 
     # Set up the deposit
-<<<<<<< HEAD
-    depositAddr = getCreate2Addr(vault.address, SWAP_ID_HEX, DepositToken, cleanHexStrPad(token.address))
-    token.transfer(depositAddr, TEST_AMNT, {'from': a[0]})
-
-    # Check transfer fails with old agg key
-    callDataNoSig = vault.fetchDeposit.encode_input(0, 0, SWAP_ID_HEX, token.address)
-
-    with reverts(REV_MSG_SIG):
-        vault.fetchDeposit(*AGG_SIGNER_1.getSigData(callDataNoSig), SWAP_ID_HEX, token.address)
-
-    # Fetch the deposit with new agg key
-    tx = vault.fetchDeposit(*AGG_SIGNER_2.getSigData(callDataNoSig), SWAP_ID_HEX, token.address)
-=======
     depositAddr = getCreate2Addr(cf.vault.address, JUNK_HEX, DepositToken, cleanHexStrPad(token.address) + cleanHexStrPad(TEST_AMNT))
     token.transfer(depositAddr, TEST_AMNT, {'from': cf.DEPLOYER})
 
     # Check transfer fails with old agg key
-    callDataNoSig = cf.vault.fetchDeposit.encode_input(NULL_SIG_DATA, JUNK_HEX, token, TEST_AMNT)
+    callDataNoSig = cf.vault.fetchDeposit.encode_input(NULL_SIG_DATA, JUNK_HEX, token)
 
     with reverts(REV_MSG_SIG):
-        cf.vault.fetchDeposit(AGG_SIGNER_1.getSigData(callDataNoSig), JUNK_HEX, token, TEST_AMNT)
+        cf.vault.fetchDeposit(AGG_SIGNER_1.getSigData(callDataNoSig), JUNK_HEX, token)
 
     # Fetch the deposit with new agg key
-    tx = cf.vault.fetchDeposit(AGG_SIGNER_2.getSigData(callDataNoSig), JUNK_HEX, token, TEST_AMNT)
->>>>>>> 81779623
+    tx = cf.vault.fetchDeposit(AGG_SIGNER_2.getSigData(callDataNoSig), JUNK_HEX, token)
 
     assert token.balanceOf(depositAddr) == 0
     assert token.balanceOf(cf.vault) == TEST_AMNT
@@ -137,13 +98,8 @@
     # Check transfer fails with old agg key
     callDataNoSig = cf.vault.transfer.encode_input(NULL_SIG_DATA, token, recipient, TEST_AMNT)
     with reverts(REV_MSG_SIG):
-<<<<<<< HEAD
-        vault.transfer(*AGG_SIGNER_1.getSigData(callDataNoSig), token.address, recipient, TEST_AMNT)
-
-=======
         cf.vault.transfer(AGG_SIGNER_1.getSigData(callDataNoSig), token, recipient, TEST_AMNT)
     
->>>>>>> 81779623
     # Transfer to recipient
     tx = cf.vault.transfer(AGG_SIGNER_2.getSigData(callDataNoSig), token, recipient, TEST_AMNT)
 
