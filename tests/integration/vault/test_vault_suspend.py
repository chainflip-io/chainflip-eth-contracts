from consts import *
from brownie import reverts
from brownie.test import given, strategy
from shared_tests import *


@given(st_amount=strategy("uint"), st_reciever=strategy("address"))
def test_vault_suspend(cf, st_reciever, st_amount):

    # Suspend the Vault contract
    cf.vault.suspend({"from": cf.GOVERNOR})

    # allBatch
    with reverts(REV_MSG_GOV_SUSPENDED):
        fetchParams = craftFetchParamsArray([JUNK_HEX], [ETH_ADDR])
        transferParams = craftTransferParamsArray(
            [ETH_ADDR], [NON_ZERO_ADDR], [TEST_AMNT]
        )
<<<<<<< HEAD
        args = (fetchParams, transferParams)
        signed_call_aggSigner(cf, cf.vault.allBatch, *args)

    # transfer
    with reverts(REV_MSG_GOV_SUSPENDED):
        signed_call_aggSigner(cf, cf.vault.transfer, [ETH_ADDR, st_reciever, st_amount])

    # transferBatch
    with reverts(REV_MSG_GOV_SUSPENDED):
        args = [craftTransferParamsArray([ETH_ADDR], [st_reciever], [st_amount])]
        signed_call_aggSigner(cf, cf.vault.transferBatch, *args)
=======
        signed_call_cf(cf, cf.vault.allBatch, *args)

    # transfer
    with reverts(REV_MSG_GOV_SUSPENDED):
        args = (ETH_ADDR, st_reciever, st_amount)
        signed_call_cf(cf, cf.vault.transfer, *args)

    # transferBatch
    with reverts(REV_MSG_GOV_SUSPENDED):
        args = (
            [ETH_ADDR],
            [st_reciever],
            [st_amount],
        )
        signed_call_cf(cf, cf.vault.transferBatch, *args)
>>>>>>> 99995a75

    # fetchDepositEth
    with reverts(REV_MSG_GOV_SUSPENDED):
        signed_call_cf(cf, cf.vault.fetchDepositEth, JUNK_HEX_PAD)

    # fetchDepositEthBatch
    with reverts(REV_MSG_GOV_SUSPENDED):
        signed_call_cf(cf, cf.vault.fetchDepositEthBatch, [JUNK_HEX_PAD])

    # fetchDepositToken
    with reverts(REV_MSG_GOV_SUSPENDED):
<<<<<<< HEAD
        signed_call_aggSigner(cf, cf.vault.fetchDepositToken, [JUNK_HEX_PAD, ETH_ADDR])

    # fetchDepositTokenBatch
    with reverts(REV_MSG_GOV_SUSPENDED):
        signed_call_aggSigner(
            cf, cf.vault.fetchDepositTokenBatch, [[JUNK_HEX_PAD, ETH_ADDR]]
        )
=======
        args = (JUNK_HEX_PAD, ETH_ADDR)
        signed_call_cf(cf, cf.vault.fetchDepositToken, *args)

    # fetchDepositTokenBatch
    with reverts(REV_MSG_GOV_SUSPENDED):
        args = ([JUNK_HEX_PAD], [ETH_ADDR])
        signed_call_cf(cf, cf.vault.fetchDepositTokenBatch, *args)
>>>>>>> 99995a75
<|MERGE_RESOLUTION|>--- conflicted
+++ resolved
@@ -16,7 +16,7 @@
         transferParams = craftTransferParamsArray(
             [ETH_ADDR], [NON_ZERO_ADDR], [TEST_AMNT]
         )
-<<<<<<< HEAD
+
         args = (fetchParams, transferParams)
         signed_call_aggSigner(cf, cf.vault.allBatch, *args)
 
@@ -28,23 +28,6 @@
     with reverts(REV_MSG_GOV_SUSPENDED):
         args = [craftTransferParamsArray([ETH_ADDR], [st_reciever], [st_amount])]
         signed_call_aggSigner(cf, cf.vault.transferBatch, *args)
-=======
-        signed_call_cf(cf, cf.vault.allBatch, *args)
-
-    # transfer
-    with reverts(REV_MSG_GOV_SUSPENDED):
-        args = (ETH_ADDR, st_reciever, st_amount)
-        signed_call_cf(cf, cf.vault.transfer, *args)
-
-    # transferBatch
-    with reverts(REV_MSG_GOV_SUSPENDED):
-        args = (
-            [ETH_ADDR],
-            [st_reciever],
-            [st_amount],
-        )
-        signed_call_cf(cf, cf.vault.transferBatch, *args)
->>>>>>> 99995a75
 
     # fetchDepositEth
     with reverts(REV_MSG_GOV_SUSPENDED):
@@ -56,7 +39,6 @@
 
     # fetchDepositToken
     with reverts(REV_MSG_GOV_SUSPENDED):
-<<<<<<< HEAD
         signed_call_aggSigner(cf, cf.vault.fetchDepositToken, [JUNK_HEX_PAD, ETH_ADDR])
 
     # fetchDepositTokenBatch
@@ -64,12 +46,3 @@
         signed_call_aggSigner(
             cf, cf.vault.fetchDepositTokenBatch, [[JUNK_HEX_PAD, ETH_ADDR]]
         )
-=======
-        args = (JUNK_HEX_PAD, ETH_ADDR)
-        signed_call_cf(cf, cf.vault.fetchDepositToken, *args)
-
-    # fetchDepositTokenBatch
-    with reverts(REV_MSG_GOV_SUSPENDED):
-        args = ([JUNK_HEX_PAD], [ETH_ADDR])
-        signed_call_cf(cf, cf.vault.fetchDepositTokenBatch, *args)
->>>>>>> 99995a75
