from consts import *
from shared_tests import *
from brownie import reverts, web3, chain
from brownie.test import given, strategy

# Goal is to test upgrading contracts (deploy a new version) except FLIP.


## Update processs KeyManager:
# Deploy new keyManager
# Whitelist current contracts in new KeyManager
# (whitelisting before updating references to ensure contracts can always validate)
# Update all keyManager references
# Dewhitelist contracts in old KeyManager
@given(
    st_sender=strategy("address"),
)
def test_upgrade_keyManager(cf, KeyManager, st_sender):

    # Try initial transfer to later test a replay attack on the newly deployed keyManager
    callDataNoSig = cf.vault.transfer.encode_input(
        agg_null_sig(cf.keyManager.address, chain.id), [ETH_ADDR, cf.ALICE, TEST_AMNT]
    )
    sigdata = AGG_SIGNER_1.getSigData(callDataNoSig, cf.keyManager.address)
    cf.vault.transfer(
        sigdata,
        [ETH_ADDR, cf.ALICE, TEST_AMNT],
    )

    # Reusing current keyManager aggregateKey for simplicity
    newKeyManager = cf.DEPLOYER.deploy(
        KeyManager, cf.keyManager.getAggregateKey(), cf.gov, cf.COMMUNITY_KEY
    )

    # Reverts if keyManager is not whitelisted
    with reverts(REV_MSG_KEYMANAGER_WHITELIST):
        newKeyManager.setCanConsumeKeyNonce([])

    toWhitelist = [cf.vault, cf.stakeManager, cf.flip, newKeyManager]
    newKeyManager.setCanConsumeKeyNonce(toWhitelist)

    aggKeyNonceConsumers = [cf.vault, cf.stakeManager, cf.flip]
    for aggKeyNonceConsumer in aggKeyNonceConsumers:
        signed_call_cf(cf, aggKeyNonceConsumer.updateKeyManager, newKeyManager)
        assert aggKeyNonceConsumer.getKeyManager() == newKeyManager

    # Remove all whitelist
    # Reverts if keyManager is not whitelisted
    with reverts(REV_MSG_KEYMANAGER_WHITELIST):
        signed_call_cf(
            cf,
            cf.keyManager.updateCanConsumeKeyNonce,
            cf.whitelisted,
            [],
            sender=st_sender,
        )

    signed_call_cf(
        cf,
        cf.keyManager.updateCanConsumeKeyNonce,
        cf.whitelisted,
        [cf.keyManager],
        sender=st_sender,
    )

    for aggKeyNonceConsumer in aggKeyNonceConsumers:
        # Check that messages signed with old keyManager's address revert in the new one
        with reverts(REV_MSG_WRONG_KEYMANADDR):
            signed_call_cf(cf, aggKeyNonceConsumer.updateKeyManager, NON_ZERO_ADDR)

        # Try one validation per contract to check that they can validate
        signed_call_cf(
            cf,
            aggKeyNonceConsumer.updateKeyManager,
            aggKeyNonceConsumer.getKeyManager(),
            keyManager=newKeyManager,
        )

    # Try replay attack using transaction called on the previous keyManager
    # nonce is available on the new keyManager so it relies on signing over the keyManager address
    with reverts(REV_MSG_WRONG_KEYMANADDR):
        cf.vault.transfer(
            sigdata,
            [ETH_ADDR, cf.ALICE, TEST_AMNT],
        )

    # Check that a new transfer works and uses the new keyManager
    currentNonce = nonces[AGG]
    assert newKeyManager.isNonceUsedByAggKey(currentNonce) == False
    callDataNoSig = cf.vault.transfer.encode_input(
        agg_null_sig(newKeyManager, chain.id), [ETH_ADDR, cf.ALICE, TEST_AMNT]
    )
    sigData = AGG_SIGNER_1.getSigData(callDataNoSig, newKeyManager)
    cf.vault.transfer(
        sigData,
        [ETH_ADDR, cf.ALICE, TEST_AMNT],
    )
    assert newKeyManager.isNonceUsedByAggKey(currentNonce) == True

    # Try another replay attack
    with reverts(REV_MSG_KEYMANAGER_NONCE):
        cf.vault.transfer(
            sigData,
            [ETH_ADDR, cf.ALICE, TEST_AMNT],
        )


## Update process Vault:
# Deploy new Vault
# Whitelist new Vault. Old vault still needs to be active to be able to fetch active swaps
# Transfer tokens from old Vault to new Vault.
# At the end we will anyway have to do a final transfer from Vault to Vault, so no need to transfer all the balance now.
# Therefore we can still make some swap-transfers from old Vault or we can do them from the new one, whatever is easier for the stateChain
# Once a certain amount of time has passed (no more old vault fetches) we transfer remaining amount to new Vault
# DeWhitelist old Vault, which should have zero balance
@given(
    st_sender=strategy("address"),
)
def test_upgrade_Vault(cf, Vault, DepositEth, st_sender):

    totalFunds = cf.DENICE.balance() / 10
    # Replicate a vault with funds - 1000 ETH
    cf.DENICE.transfer(cf.vault, totalFunds)

    newVault = cf.DEPLOYER.deploy(Vault, cf.keyManager)

    # Check that newly deployed Vault can't validate signatures (not whitelisted yet)
    # Technically we could precomute the deployed address and whitelist it before deployment
    # but that is unnecessary
    with reverts(REV_MSG_WHITELIST):
<<<<<<< HEAD
        args = [[ETH_ADDR, cf.ALICE, TEST_AMNT]]
        signed_call_aggSigner(cf, newVault.transfer, *args, sender=st_sender)
=======
        args = (ETH_ADDR, cf.ALICE, TEST_AMNT)
        signed_call_cf(cf, newVault.transfer, *args, sender=st_sender)
>>>>>>> 99995a75

    # Keep old Vault whitelisted
    currentWhitelist = [cf.vault, cf.stakeManager, cf.flip, cf.keyManager]
    toWhitelist = [cf.vault, cf.stakeManager, cf.flip, cf.keyManager, newVault]

    signed_call_cf(
        cf,
        cf.keyManager.updateCanConsumeKeyNonce,
        currentWhitelist,
        toWhitelist,
        sender=st_sender,
    )

    # Vault can now validate and fetch but it has zero balance so it can't transfer
    tx = signed_call_cf(cf, newVault.transfer, *args, sender=st_sender)

    assert tx.events["TransferFailed"][0].values() == [
        cf.ALICE,
        TEST_AMNT,
        web3.toHex(0),
    ]

    # with a balance in can transfer. However, at this point the new vault should not be used yet
    # more than potentially to start fetching from new addresses.
    fetchDepositEth(cf, newVault, DepositEth)
    transfer_eth(cf, newVault, cf.ALICE, TEST_AMNT)

    # Old vault can still operate
    fetchDepositEth(cf, cf.vault, DepositEth)
    transfer_eth(cf, cf.vault, cf.ALICE, TEST_AMNT)

    # Transfer from oldVault to new Vault - unclear if we want to transfer all the balance
    transfer_eth(cf, cf.vault, newVault, cf.vault.balance() / 2)
    assert cf.vault.balance() == totalFunds / 2
    assert newVault.balance() == totalFunds / 2

    # Old vault still functions
    fetchDepositEth(cf, cf.vault, DepositEth)
    transfer_eth(cf, cf.vault, cf.ALICE, TEST_AMNT)

    # Time where fetchs (and maybe transfers) still can be done from the oldVault
    chain.sleep(DAY)

    # Transfer all the remaining funds to new Vault and dewhitelist
    transfer_eth(cf, cf.vault, newVault, cf.vault.balance())
    assert newVault.balance() == totalFunds
    assert cf.vault.balance() == 0

    currentWhitelist = [cf.vault, cf.stakeManager, cf.flip, cf.keyManager, newVault]
    toWhitelist = [newVault, cf.stakeManager, cf.flip, cf.keyManager]
    signed_call_cf(
        cf,
        cf.keyManager.updateCanConsumeKeyNonce,
        currentWhitelist,
        toWhitelist,
        sender=st_sender,
    )

    # Old Vault cannot validate Signatures anymore
    with reverts(REV_MSG_WHITELIST):
        signed_call_cf(cf, cf.vault.transfer, *args, sender=st_sender)

    fetchDepositEth(cf, newVault, DepositEth)
    transfer_eth(cf, newVault, cf.ALICE, TEST_AMNT)
    assert newVault.balance() == totalFunds


## Update process StakeManager:
# Deploy new StakeManager and whitelist it(and begin witnessing any new stakes)
# Pause all register claim signature generation on the State Chain (~7days)
# Wait 7 days for all currently pending claims to expire or be executed
# At some point stop witnessing stake calls to old StakeManager (on state chain)
# Generate a special claim sig to move all FLIP to the new Stake Manager and register it
# After the CLAIM_DELAY, execute the special claim sig - all FLIP is transfered
# Dewhilist old StakeManager
@given(
    # adding extra +5 to make up for differences between time.time() and chain time
    st_expiryTimeDiff=strategy("uint", min_value=CLAIM_DELAY + 5, max_value=7 * DAY),
    st_sender=strategy("address"),
)
def test_upgrade_StakeManager(cf, StakeManager, st_expiryTimeDiff, st_sender):
    newStakeManager = cf.DEPLOYER.deploy(StakeManager, cf.keyManager, MIN_STAKE)

    with reverts(REV_MSG_STAKEMAN_DEPLOYER):
        newStakeManager.setFlip(cf.flip, {"from": cf.ALICE})

    tx = newStakeManager.setFlip(cf.flip)
    assert tx.events["FLIPSet"][0].values()[0] == cf.flip

    # Keep old StakeManager whitelisted
    currentWhitelist = [cf.vault, cf.stakeManager, cf.flip, cf.keyManager]
    toWhitelist = [cf.vault, cf.stakeManager, cf.flip, cf.keyManager, newStakeManager]
    signed_call_cf(
        cf,
        cf.keyManager.updateCanConsumeKeyNonce,
        currentWhitelist,
        toWhitelist,
        sender=st_sender,
    )

    # Last register claim before stopping state's chain claim signature registry
    nodeID = JUNK_HEX
    expiryTime = getChainTime() + st_expiryTimeDiff
    claimAmount = 123 * E_18
    registerClaimTest(
        cf, cf.stakeManager, nodeID, MIN_STAKE, claimAmount, cf.DENICE, expiryTime
    )

    chain.sleep(CLAIM_DELAY)

    # Execute pending claim
    initialFlipBalance = cf.flip.balanceOf(cf.DENICE)
    cf.stakeManager.executeClaim(nodeID)
    finalFlipBalance = cf.flip.balanceOf(cf.DENICE)
    assert finalFlipBalance - initialFlipBalance == claimAmount
    assert cf.stakeManager.getPendingClaim(nodeID) == NULL_CLAIM

    chain.sleep(7 * DAY - CLAIM_DELAY)

    # Generate claim to move all FLIP to new stakeManager
    totalFlipstaked = cf.flip.balanceOf(cf.stakeManager)
    expiryTime = getChainTime() + st_expiryTimeDiff
    claimAmount = totalFlipstaked
    registerClaimTest(
        cf, cf.stakeManager, nodeID, MIN_STAKE, claimAmount, newStakeManager, expiryTime
    )

    chain.sleep(CLAIM_DELAY)

    assert cf.flip.balanceOf(newStakeManager) == 0
    assert cf.flip.balanceOf(cf.stakeManager) == totalFlipstaked
    cf.stakeManager.executeClaim(nodeID)
    assert cf.flip.balanceOf(newStakeManager) == totalFlipstaked
    assert cf.flip.balanceOf(cf.stakeManager) == 0

    # Dewhitelist old StakeManager
    currentWhitelist = [
        cf.vault,
        cf.stakeManager,
        cf.flip,
        cf.keyManager,
        newStakeManager,
    ]
    toWhitelist = [cf.vault, newStakeManager, cf.flip, cf.keyManager]
    signed_call_cf(
        cf,
        cf.keyManager.updateCanConsumeKeyNonce,
        currentWhitelist,
        toWhitelist,
        sender=st_sender,
    )

    # Check that claims cannot be registered in old StakeManager
    with reverts(REV_MSG_WHITELIST):
        args = (nodeID, claimAmount, cf.DENICE, expiryTime)
        signed_call_cf(cf, cf.stakeManager.registerClaim, *args)

    # Check that claims can be registered and executed in the new StakeManager
    registerClaimTest(
        cf,
        newStakeManager,
        nodeID,
        MIN_STAKE,
        claimAmount,
        cf.DENICE,
        getChainTime() + (CLAIM_DELAY * 2),
    )
    chain.sleep(CLAIM_DELAY)
    newStakeManager.executeClaim(nodeID)
<|MERGE_RESOLUTION|>--- conflicted
+++ resolved
@@ -1,306 +1,301 @@
-from consts import *
-from shared_tests import *
-from brownie import reverts, web3, chain
-from brownie.test import given, strategy
-
-# Goal is to test upgrading contracts (deploy a new version) except FLIP.
-
-
-## Update processs KeyManager:
-# Deploy new keyManager
-# Whitelist current contracts in new KeyManager
-# (whitelisting before updating references to ensure contracts can always validate)
-# Update all keyManager references
-# Dewhitelist contracts in old KeyManager
-@given(
-    st_sender=strategy("address"),
-)
-def test_upgrade_keyManager(cf, KeyManager, st_sender):
-
-    # Try initial transfer to later test a replay attack on the newly deployed keyManager
-    callDataNoSig = cf.vault.transfer.encode_input(
-        agg_null_sig(cf.keyManager.address, chain.id), [ETH_ADDR, cf.ALICE, TEST_AMNT]
-    )
-    sigdata = AGG_SIGNER_1.getSigData(callDataNoSig, cf.keyManager.address)
-    cf.vault.transfer(
-        sigdata,
-        [ETH_ADDR, cf.ALICE, TEST_AMNT],
-    )
-
-    # Reusing current keyManager aggregateKey for simplicity
-    newKeyManager = cf.DEPLOYER.deploy(
-        KeyManager, cf.keyManager.getAggregateKey(), cf.gov, cf.COMMUNITY_KEY
-    )
-
-    # Reverts if keyManager is not whitelisted
-    with reverts(REV_MSG_KEYMANAGER_WHITELIST):
-        newKeyManager.setCanConsumeKeyNonce([])
-
-    toWhitelist = [cf.vault, cf.stakeManager, cf.flip, newKeyManager]
-    newKeyManager.setCanConsumeKeyNonce(toWhitelist)
-
-    aggKeyNonceConsumers = [cf.vault, cf.stakeManager, cf.flip]
-    for aggKeyNonceConsumer in aggKeyNonceConsumers:
-        signed_call_cf(cf, aggKeyNonceConsumer.updateKeyManager, newKeyManager)
-        assert aggKeyNonceConsumer.getKeyManager() == newKeyManager
-
-    # Remove all whitelist
-    # Reverts if keyManager is not whitelisted
-    with reverts(REV_MSG_KEYMANAGER_WHITELIST):
-        signed_call_cf(
-            cf,
-            cf.keyManager.updateCanConsumeKeyNonce,
-            cf.whitelisted,
-            [],
-            sender=st_sender,
-        )
-
-    signed_call_cf(
-        cf,
-        cf.keyManager.updateCanConsumeKeyNonce,
-        cf.whitelisted,
-        [cf.keyManager],
-        sender=st_sender,
-    )
-
-    for aggKeyNonceConsumer in aggKeyNonceConsumers:
-        # Check that messages signed with old keyManager's address revert in the new one
-        with reverts(REV_MSG_WRONG_KEYMANADDR):
-            signed_call_cf(cf, aggKeyNonceConsumer.updateKeyManager, NON_ZERO_ADDR)
-
-        # Try one validation per contract to check that they can validate
-        signed_call_cf(
-            cf,
-            aggKeyNonceConsumer.updateKeyManager,
-            aggKeyNonceConsumer.getKeyManager(),
-            keyManager=newKeyManager,
-        )
-
-    # Try replay attack using transaction called on the previous keyManager
-    # nonce is available on the new keyManager so it relies on signing over the keyManager address
-    with reverts(REV_MSG_WRONG_KEYMANADDR):
-        cf.vault.transfer(
-            sigdata,
-            [ETH_ADDR, cf.ALICE, TEST_AMNT],
-        )
-
-    # Check that a new transfer works and uses the new keyManager
-    currentNonce = nonces[AGG]
-    assert newKeyManager.isNonceUsedByAggKey(currentNonce) == False
-    callDataNoSig = cf.vault.transfer.encode_input(
-        agg_null_sig(newKeyManager, chain.id), [ETH_ADDR, cf.ALICE, TEST_AMNT]
-    )
-    sigData = AGG_SIGNER_1.getSigData(callDataNoSig, newKeyManager)
-    cf.vault.transfer(
-        sigData,
-        [ETH_ADDR, cf.ALICE, TEST_AMNT],
-    )
-    assert newKeyManager.isNonceUsedByAggKey(currentNonce) == True
-
-    # Try another replay attack
-    with reverts(REV_MSG_KEYMANAGER_NONCE):
-        cf.vault.transfer(
-            sigData,
-            [ETH_ADDR, cf.ALICE, TEST_AMNT],
-        )
-
-
-## Update process Vault:
-# Deploy new Vault
-# Whitelist new Vault. Old vault still needs to be active to be able to fetch active swaps
-# Transfer tokens from old Vault to new Vault.
-# At the end we will anyway have to do a final transfer from Vault to Vault, so no need to transfer all the balance now.
-# Therefore we can still make some swap-transfers from old Vault or we can do them from the new one, whatever is easier for the stateChain
-# Once a certain amount of time has passed (no more old vault fetches) we transfer remaining amount to new Vault
-# DeWhitelist old Vault, which should have zero balance
-@given(
-    st_sender=strategy("address"),
-)
-def test_upgrade_Vault(cf, Vault, DepositEth, st_sender):
-
-    totalFunds = cf.DENICE.balance() / 10
-    # Replicate a vault with funds - 1000 ETH
-    cf.DENICE.transfer(cf.vault, totalFunds)
-
-    newVault = cf.DEPLOYER.deploy(Vault, cf.keyManager)
-
-    # Check that newly deployed Vault can't validate signatures (not whitelisted yet)
-    # Technically we could precomute the deployed address and whitelist it before deployment
-    # but that is unnecessary
-    with reverts(REV_MSG_WHITELIST):
-<<<<<<< HEAD
-        args = [[ETH_ADDR, cf.ALICE, TEST_AMNT]]
-        signed_call_aggSigner(cf, newVault.transfer, *args, sender=st_sender)
-=======
-        args = (ETH_ADDR, cf.ALICE, TEST_AMNT)
-        signed_call_cf(cf, newVault.transfer, *args, sender=st_sender)
->>>>>>> 99995a75
-
-    # Keep old Vault whitelisted
-    currentWhitelist = [cf.vault, cf.stakeManager, cf.flip, cf.keyManager]
-    toWhitelist = [cf.vault, cf.stakeManager, cf.flip, cf.keyManager, newVault]
-
-    signed_call_cf(
-        cf,
-        cf.keyManager.updateCanConsumeKeyNonce,
-        currentWhitelist,
-        toWhitelist,
-        sender=st_sender,
-    )
-
-    # Vault can now validate and fetch but it has zero balance so it can't transfer
-    tx = signed_call_cf(cf, newVault.transfer, *args, sender=st_sender)
-
-    assert tx.events["TransferFailed"][0].values() == [
-        cf.ALICE,
-        TEST_AMNT,
-        web3.toHex(0),
-    ]
-
-    # with a balance in can transfer. However, at this point the new vault should not be used yet
-    # more than potentially to start fetching from new addresses.
-    fetchDepositEth(cf, newVault, DepositEth)
-    transfer_eth(cf, newVault, cf.ALICE, TEST_AMNT)
-
-    # Old vault can still operate
-    fetchDepositEth(cf, cf.vault, DepositEth)
-    transfer_eth(cf, cf.vault, cf.ALICE, TEST_AMNT)
-
-    # Transfer from oldVault to new Vault - unclear if we want to transfer all the balance
-    transfer_eth(cf, cf.vault, newVault, cf.vault.balance() / 2)
-    assert cf.vault.balance() == totalFunds / 2
-    assert newVault.balance() == totalFunds / 2
-
-    # Old vault still functions
-    fetchDepositEth(cf, cf.vault, DepositEth)
-    transfer_eth(cf, cf.vault, cf.ALICE, TEST_AMNT)
-
-    # Time where fetchs (and maybe transfers) still can be done from the oldVault
-    chain.sleep(DAY)
-
-    # Transfer all the remaining funds to new Vault and dewhitelist
-    transfer_eth(cf, cf.vault, newVault, cf.vault.balance())
-    assert newVault.balance() == totalFunds
-    assert cf.vault.balance() == 0
-
-    currentWhitelist = [cf.vault, cf.stakeManager, cf.flip, cf.keyManager, newVault]
-    toWhitelist = [newVault, cf.stakeManager, cf.flip, cf.keyManager]
-    signed_call_cf(
-        cf,
-        cf.keyManager.updateCanConsumeKeyNonce,
-        currentWhitelist,
-        toWhitelist,
-        sender=st_sender,
-    )
-
-    # Old Vault cannot validate Signatures anymore
-    with reverts(REV_MSG_WHITELIST):
-        signed_call_cf(cf, cf.vault.transfer, *args, sender=st_sender)
-
-    fetchDepositEth(cf, newVault, DepositEth)
-    transfer_eth(cf, newVault, cf.ALICE, TEST_AMNT)
-    assert newVault.balance() == totalFunds
-
-
-## Update process StakeManager:
-# Deploy new StakeManager and whitelist it(and begin witnessing any new stakes)
-# Pause all register claim signature generation on the State Chain (~7days)
-# Wait 7 days for all currently pending claims to expire or be executed
-# At some point stop witnessing stake calls to old StakeManager (on state chain)
-# Generate a special claim sig to move all FLIP to the new Stake Manager and register it
-# After the CLAIM_DELAY, execute the special claim sig - all FLIP is transfered
-# Dewhilist old StakeManager
-@given(
-    # adding extra +5 to make up for differences between time.time() and chain time
-    st_expiryTimeDiff=strategy("uint", min_value=CLAIM_DELAY + 5, max_value=7 * DAY),
-    st_sender=strategy("address"),
-)
-def test_upgrade_StakeManager(cf, StakeManager, st_expiryTimeDiff, st_sender):
-    newStakeManager = cf.DEPLOYER.deploy(StakeManager, cf.keyManager, MIN_STAKE)
-
-    with reverts(REV_MSG_STAKEMAN_DEPLOYER):
-        newStakeManager.setFlip(cf.flip, {"from": cf.ALICE})
-
-    tx = newStakeManager.setFlip(cf.flip)
-    assert tx.events["FLIPSet"][0].values()[0] == cf.flip
-
-    # Keep old StakeManager whitelisted
-    currentWhitelist = [cf.vault, cf.stakeManager, cf.flip, cf.keyManager]
-    toWhitelist = [cf.vault, cf.stakeManager, cf.flip, cf.keyManager, newStakeManager]
-    signed_call_cf(
-        cf,
-        cf.keyManager.updateCanConsumeKeyNonce,
-        currentWhitelist,
-        toWhitelist,
-        sender=st_sender,
-    )
-
-    # Last register claim before stopping state's chain claim signature registry
-    nodeID = JUNK_HEX
-    expiryTime = getChainTime() + st_expiryTimeDiff
-    claimAmount = 123 * E_18
-    registerClaimTest(
-        cf, cf.stakeManager, nodeID, MIN_STAKE, claimAmount, cf.DENICE, expiryTime
-    )
-
-    chain.sleep(CLAIM_DELAY)
-
-    # Execute pending claim
-    initialFlipBalance = cf.flip.balanceOf(cf.DENICE)
-    cf.stakeManager.executeClaim(nodeID)
-    finalFlipBalance = cf.flip.balanceOf(cf.DENICE)
-    assert finalFlipBalance - initialFlipBalance == claimAmount
-    assert cf.stakeManager.getPendingClaim(nodeID) == NULL_CLAIM
-
-    chain.sleep(7 * DAY - CLAIM_DELAY)
-
-    # Generate claim to move all FLIP to new stakeManager
-    totalFlipstaked = cf.flip.balanceOf(cf.stakeManager)
-    expiryTime = getChainTime() + st_expiryTimeDiff
-    claimAmount = totalFlipstaked
-    registerClaimTest(
-        cf, cf.stakeManager, nodeID, MIN_STAKE, claimAmount, newStakeManager, expiryTime
-    )
-
-    chain.sleep(CLAIM_DELAY)
-
-    assert cf.flip.balanceOf(newStakeManager) == 0
-    assert cf.flip.balanceOf(cf.stakeManager) == totalFlipstaked
-    cf.stakeManager.executeClaim(nodeID)
-    assert cf.flip.balanceOf(newStakeManager) == totalFlipstaked
-    assert cf.flip.balanceOf(cf.stakeManager) == 0
-
-    # Dewhitelist old StakeManager
-    currentWhitelist = [
-        cf.vault,
-        cf.stakeManager,
-        cf.flip,
-        cf.keyManager,
-        newStakeManager,
-    ]
-    toWhitelist = [cf.vault, newStakeManager, cf.flip, cf.keyManager]
-    signed_call_cf(
-        cf,
-        cf.keyManager.updateCanConsumeKeyNonce,
-        currentWhitelist,
-        toWhitelist,
-        sender=st_sender,
-    )
-
-    # Check that claims cannot be registered in old StakeManager
-    with reverts(REV_MSG_WHITELIST):
-        args = (nodeID, claimAmount, cf.DENICE, expiryTime)
-        signed_call_cf(cf, cf.stakeManager.registerClaim, *args)
-
-    # Check that claims can be registered and executed in the new StakeManager
-    registerClaimTest(
-        cf,
-        newStakeManager,
-        nodeID,
-        MIN_STAKE,
-        claimAmount,
-        cf.DENICE,
-        getChainTime() + (CLAIM_DELAY * 2),
-    )
-    chain.sleep(CLAIM_DELAY)
-    newStakeManager.executeClaim(nodeID)
+from consts import *
+from shared_tests import *
+from brownie import reverts, web3, chain
+from brownie.test import given, strategy
+
+# Goal is to test upgrading contracts (deploy a new version) except FLIP.
+
+
+## Update processs KeyManager:
+# Deploy new keyManager
+# Whitelist current contracts in new KeyManager
+# (whitelisting before updating references to ensure contracts can always validate)
+# Update all keyManager references
+# Dewhitelist contracts in old KeyManager
+@given(
+    st_sender=strategy("address"),
+)
+def test_upgrade_keyManager(cf, KeyManager, st_sender):
+
+    # Try initial transfer to later test a replay attack on the newly deployed keyManager
+    callDataNoSig = cf.vault.transfer.encode_input(
+        agg_null_sig(cf.keyManager.address, chain.id), [ETH_ADDR, cf.ALICE, TEST_AMNT]
+    )
+    sigdata = AGG_SIGNER_1.getSigData(callDataNoSig, cf.keyManager.address)
+    cf.vault.transfer(
+        sigdata,
+        [ETH_ADDR, cf.ALICE, TEST_AMNT],
+    )
+
+    # Reusing current keyManager aggregateKey for simplicity
+    newKeyManager = cf.DEPLOYER.deploy(
+        KeyManager, cf.keyManager.getAggregateKey(), cf.gov, cf.COMMUNITY_KEY
+    )
+
+    # Reverts if keyManager is not whitelisted
+    with reverts(REV_MSG_KEYMANAGER_WHITELIST):
+        newKeyManager.setCanConsumeKeyNonce([])
+
+    toWhitelist = [cf.vault, cf.stakeManager, cf.flip, newKeyManager]
+    newKeyManager.setCanConsumeKeyNonce(toWhitelist)
+
+    aggKeyNonceConsumers = [cf.vault, cf.stakeManager, cf.flip]
+    for aggKeyNonceConsumer in aggKeyNonceConsumers:
+        signed_call_cf(cf, aggKeyNonceConsumer.updateKeyManager, newKeyManager)
+        assert aggKeyNonceConsumer.getKeyManager() == newKeyManager
+
+    # Remove all whitelist
+    # Reverts if keyManager is not whitelisted
+    with reverts(REV_MSG_KEYMANAGER_WHITELIST):
+        signed_call_cf(
+            cf,
+            cf.keyManager.updateCanConsumeKeyNonce,
+            cf.whitelisted,
+            [],
+            sender=st_sender,
+        )
+
+    signed_call_cf(
+        cf,
+        cf.keyManager.updateCanConsumeKeyNonce,
+        cf.whitelisted,
+        [cf.keyManager],
+        sender=st_sender,
+    )
+
+    for aggKeyNonceConsumer in aggKeyNonceConsumers:
+        # Check that messages signed with old keyManager's address revert in the new one
+        with reverts(REV_MSG_WRONG_KEYMANADDR):
+            signed_call_cf(cf, aggKeyNonceConsumer.updateKeyManager, NON_ZERO_ADDR)
+
+        # Try one validation per contract to check that they can validate
+        signed_call_cf(
+            cf,
+            aggKeyNonceConsumer.updateKeyManager,
+            aggKeyNonceConsumer.getKeyManager(),
+            keyManager=newKeyManager,
+        )
+
+    # Try replay attack using transaction called on the previous keyManager
+    # nonce is available on the new keyManager so it relies on signing over the keyManager address
+    with reverts(REV_MSG_WRONG_KEYMANADDR):
+        cf.vault.transfer(
+            sigdata,
+            [ETH_ADDR, cf.ALICE, TEST_AMNT],
+        )
+
+    # Check that a new transfer works and uses the new keyManager
+    currentNonce = nonces[AGG]
+    assert newKeyManager.isNonceUsedByAggKey(currentNonce) == False
+    callDataNoSig = cf.vault.transfer.encode_input(
+        agg_null_sig(newKeyManager, chain.id), [ETH_ADDR, cf.ALICE, TEST_AMNT]
+    )
+    sigData = AGG_SIGNER_1.getSigData(callDataNoSig, newKeyManager)
+    cf.vault.transfer(
+        sigData,
+        [ETH_ADDR, cf.ALICE, TEST_AMNT],
+    )
+    assert newKeyManager.isNonceUsedByAggKey(currentNonce) == True
+
+    # Try another replay attack
+    with reverts(REV_MSG_KEYMANAGER_NONCE):
+        cf.vault.transfer(
+            sigData,
+            [ETH_ADDR, cf.ALICE, TEST_AMNT],
+        )
+
+
+## Update process Vault:
+# Deploy new Vault
+# Whitelist new Vault. Old vault still needs to be active to be able to fetch active swaps
+# Transfer tokens from old Vault to new Vault.
+# At the end we will anyway have to do a final transfer from Vault to Vault, so no need to transfer all the balance now.
+# Therefore we can still make some swap-transfers from old Vault or we can do them from the new one, whatever is easier for the stateChain
+# Once a certain amount of time has passed (no more old vault fetches) we transfer remaining amount to new Vault
+# DeWhitelist old Vault, which should have zero balance
+@given(
+    st_sender=strategy("address"),
+)
+def test_upgrade_Vault(cf, Vault, DepositEth, st_sender):
+
+    totalFunds = cf.DENICE.balance() / 10
+    # Replicate a vault with funds - 1000 ETH
+    cf.DENICE.transfer(cf.vault, totalFunds)
+
+    newVault = cf.DEPLOYER.deploy(Vault, cf.keyManager)
+
+    # Check that newly deployed Vault can't validate signatures (not whitelisted yet)
+    # Technically we could precomute the deployed address and whitelist it before deployment
+    # but that is unnecessary
+    with reverts(REV_MSG_WHITELIST):
+        args = [[ETH_ADDR, cf.ALICE, TEST_AMNT]]
+        signed_call_aggSigner(cf, newVault.transfer, *args, sender=st_sender)
+
+    # Keep old Vault whitelisted
+    currentWhitelist = [cf.vault, cf.stakeManager, cf.flip, cf.keyManager]
+    toWhitelist = [cf.vault, cf.stakeManager, cf.flip, cf.keyManager, newVault]
+
+    signed_call_cf(
+        cf,
+        cf.keyManager.updateCanConsumeKeyNonce,
+        currentWhitelist,
+        toWhitelist,
+        sender=st_sender,
+    )
+
+    # Vault can now validate and fetch but it has zero balance so it can't transfer
+    tx = signed_call_cf(cf, newVault.transfer, *args, sender=st_sender)
+
+    assert tx.events["TransferFailed"][0].values() == [
+        cf.ALICE,
+        TEST_AMNT,
+        web3.toHex(0),
+    ]
+
+    # with a balance in can transfer. However, at this point the new vault should not be used yet
+    # more than potentially to start fetching from new addresses.
+    fetchDepositEth(cf, newVault, DepositEth)
+    transfer_eth(cf, newVault, cf.ALICE, TEST_AMNT)
+
+    # Old vault can still operate
+    fetchDepositEth(cf, cf.vault, DepositEth)
+    transfer_eth(cf, cf.vault, cf.ALICE, TEST_AMNT)
+
+    # Transfer from oldVault to new Vault - unclear if we want to transfer all the balance
+    transfer_eth(cf, cf.vault, newVault, cf.vault.balance() / 2)
+    assert cf.vault.balance() == totalFunds / 2
+    assert newVault.balance() == totalFunds / 2
+
+    # Old vault still functions
+    fetchDepositEth(cf, cf.vault, DepositEth)
+    transfer_eth(cf, cf.vault, cf.ALICE, TEST_AMNT)
+
+    # Time where fetchs (and maybe transfers) still can be done from the oldVault
+    chain.sleep(DAY)
+
+    # Transfer all the remaining funds to new Vault and dewhitelist
+    transfer_eth(cf, cf.vault, newVault, cf.vault.balance())
+    assert newVault.balance() == totalFunds
+    assert cf.vault.balance() == 0
+
+    currentWhitelist = [cf.vault, cf.stakeManager, cf.flip, cf.keyManager, newVault]
+    toWhitelist = [newVault, cf.stakeManager, cf.flip, cf.keyManager]
+    signed_call_cf(
+        cf,
+        cf.keyManager.updateCanConsumeKeyNonce,
+        currentWhitelist,
+        toWhitelist,
+        sender=st_sender,
+    )
+
+    # Old Vault cannot validate Signatures anymore
+    with reverts(REV_MSG_WHITELIST):
+        signed_call_cf(cf, cf.vault.transfer, *args, sender=st_sender)
+
+    fetchDepositEth(cf, newVault, DepositEth)
+    transfer_eth(cf, newVault, cf.ALICE, TEST_AMNT)
+    assert newVault.balance() == totalFunds
+
+
+## Update process StakeManager:
+# Deploy new StakeManager and whitelist it(and begin witnessing any new stakes)
+# Pause all register claim signature generation on the State Chain (~7days)
+# Wait 7 days for all currently pending claims to expire or be executed
+# At some point stop witnessing stake calls to old StakeManager (on state chain)
+# Generate a special claim sig to move all FLIP to the new Stake Manager and register it
+# After the CLAIM_DELAY, execute the special claim sig - all FLIP is transfered
+# Dewhilist old StakeManager
+@given(
+    # adding extra +5 to make up for differences between time.time() and chain time
+    st_expiryTimeDiff=strategy("uint", min_value=CLAIM_DELAY + 5, max_value=7 * DAY),
+    st_sender=strategy("address"),
+)
+def test_upgrade_StakeManager(cf, StakeManager, st_expiryTimeDiff, st_sender):
+    newStakeManager = cf.DEPLOYER.deploy(StakeManager, cf.keyManager, MIN_STAKE)
+
+    with reverts(REV_MSG_STAKEMAN_DEPLOYER):
+        newStakeManager.setFlip(cf.flip, {"from": cf.ALICE})
+
+    tx = newStakeManager.setFlip(cf.flip)
+    assert tx.events["FLIPSet"][0].values()[0] == cf.flip
+
+    # Keep old StakeManager whitelisted
+    currentWhitelist = [cf.vault, cf.stakeManager, cf.flip, cf.keyManager]
+    toWhitelist = [cf.vault, cf.stakeManager, cf.flip, cf.keyManager, newStakeManager]
+    signed_call_cf(
+        cf,
+        cf.keyManager.updateCanConsumeKeyNonce,
+        currentWhitelist,
+        toWhitelist,
+        sender=st_sender,
+    )
+
+    # Last register claim before stopping state's chain claim signature registry
+    nodeID = JUNK_HEX
+    expiryTime = getChainTime() + st_expiryTimeDiff
+    claimAmount = 123 * E_18
+    registerClaimTest(
+        cf, cf.stakeManager, nodeID, MIN_STAKE, claimAmount, cf.DENICE, expiryTime
+    )
+
+    chain.sleep(CLAIM_DELAY)
+
+    # Execute pending claim
+    initialFlipBalance = cf.flip.balanceOf(cf.DENICE)
+    cf.stakeManager.executeClaim(nodeID)
+    finalFlipBalance = cf.flip.balanceOf(cf.DENICE)
+    assert finalFlipBalance - initialFlipBalance == claimAmount
+    assert cf.stakeManager.getPendingClaim(nodeID) == NULL_CLAIM
+
+    chain.sleep(7 * DAY - CLAIM_DELAY)
+
+    # Generate claim to move all FLIP to new stakeManager
+    totalFlipstaked = cf.flip.balanceOf(cf.stakeManager)
+    expiryTime = getChainTime() + st_expiryTimeDiff
+    claimAmount = totalFlipstaked
+    registerClaimTest(
+        cf, cf.stakeManager, nodeID, MIN_STAKE, claimAmount, newStakeManager, expiryTime
+    )
+
+    chain.sleep(CLAIM_DELAY)
+
+    assert cf.flip.balanceOf(newStakeManager) == 0
+    assert cf.flip.balanceOf(cf.stakeManager) == totalFlipstaked
+    cf.stakeManager.executeClaim(nodeID)
+    assert cf.flip.balanceOf(newStakeManager) == totalFlipstaked
+    assert cf.flip.balanceOf(cf.stakeManager) == 0
+
+    # Dewhitelist old StakeManager
+    currentWhitelist = [
+        cf.vault,
+        cf.stakeManager,
+        cf.flip,
+        cf.keyManager,
+        newStakeManager,
+    ]
+    toWhitelist = [cf.vault, newStakeManager, cf.flip, cf.keyManager]
+    signed_call_cf(
+        cf,
+        cf.keyManager.updateCanConsumeKeyNonce,
+        currentWhitelist,
+        toWhitelist,
+        sender=st_sender,
+    )
+
+    # Check that claims cannot be registered in old StakeManager
+    with reverts(REV_MSG_WHITELIST):
+        args = (nodeID, claimAmount, cf.DENICE, expiryTime)
+        signed_call_cf(cf, cf.stakeManager.registerClaim, *args)
+
+    # Check that claims can be registered and executed in the new StakeManager
+    registerClaimTest(
+        cf,
+        newStakeManager,
+        nodeID,
+        MIN_STAKE,
+        claimAmount,
+        cf.DENICE,
+        getChainTime() + (CLAIM_DELAY * 2),
+    )
+    chain.sleep(CLAIM_DELAY)
+    newStakeManager.executeClaim(nodeID)