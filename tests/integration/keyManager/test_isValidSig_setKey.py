from consts import *
from shared_tests import *
from brownie import reverts, chain


def test_isValidSig_setAggKeyWithAggKey_validate(cfAW):
    txTimeTest(cfAW.keyManager.getLastValidateTime(), cfAW.keyManager.tx)

    # Should validate with current keys and revert with future keys
    isValidSig_test(cfAW, AGG_SIGNER_1)
    isValidSig_rev_test(cfAW, AGG_SIGNER_2)
    isValidSig_test(cfAW, GOV_SIGNER_1)

    # Should change key successfully
    setAggKeyWithAggKey_test(cfAW)

    # Should validate with current keys and revert with past keys
    isValidSig_rev_test(cfAW, AGG_SIGNER_1)
    isValidSig_test(cfAW, AGG_SIGNER_2)
    isValidSig_test(cfAW, GOV_SIGNER_1)


def test_isValid_setGovKeyWithGovKey_isValid_setAggKeyWithGovKey_isValidSig(cfAW):
    txTimeTest(cfAW.keyManager.getLastValidateTime(), cfAW.keyManager.tx)

    # Should validate with current keys and revert with future keys
    isValidSig_test(cfAW, AGG_SIGNER_1)
    isValidSig_rev_test(cfAW, AGG_SIGNER_2)
    isValidSig_test(cfAW, GOV_SIGNER_1)
    isValidSig_rev_test(cfAW, GOV_SIGNER_2)

    # Should change key successfully
    setGovKeyWithGovKey_test(cfAW)

    # Should validate with current keys and revert with past and future keys
    isValidSig_test(cfAW, AGG_SIGNER_1)
    isValidSig_rev_test(cfAW, AGG_SIGNER_2)
    isValidSig_rev_test(cfAW, GOV_SIGNER_1)
    isValidSig_test(cfAW, GOV_SIGNER_2)

    # Should change key successfully
    assert cfAW.keyManager.getAggregateKey() == AGG_SIGNER_1.getPubDataWith0x()
    assert cfAW.keyManager.getGovernanceKey() == GOV_SIGNER_2.getPubDataWith0x()

    # Changing the agg key with the gov key should fail if the delay hasn't been long enough yet
    callDataNoSig = cfAW.keyManager.setAggKeyWithGovKey.encode_input(gov_null_sig(), AGG_SIGNER_2.getPubData())
    with reverts(REV_MSG_DELAY):
        cfAW.keyManager.setAggKeyWithGovKey(GOV_SIGNER_2.getSigData(callDataNoSig), AGG_SIGNER_2.getPubData())
<<<<<<< HEAD
    
=======

>>>>>>> 9f27e637
    chain.sleep(AGG_KEY_TIMEOUT)
    callDataNoSig = cfAW.keyManager.setAggKeyWithGovKey.encode_input(gov_null_sig(), AGG_SIGNER_2.getPubData())
    tx = cfAW.keyManager.setAggKeyWithGovKey(GOV_SIGNER_2.getSigData(callDataNoSig), AGG_SIGNER_2.getPubData())

    assert cfAW.keyManager.getAggregateKey() == AGG_SIGNER_2.getPubDataWith0x()
    assert cfAW.keyManager.getGovernanceKey() == GOV_SIGNER_2.getPubDataWith0x()
    txTimeTest(cfAW.keyManager.getLastValidateTime(), tx)
<<<<<<< HEAD
    assert tx.events["KeyChange"][0].values() == [False, AGG_SIGNER_1.getPubDataWith0x(), AGG_SIGNER_2.getPubDataWith0x()]
=======
    assert tx.events["AggKeySetByGovKey"][0].values() == [AGG_SIGNER_1.getPubDataWith0x(), AGG_SIGNER_2.getPubDataWith0x()]
>>>>>>> 9f27e637

    # Should validate with current keys and revert with past keys
    isValidSig_rev_test(cfAW, AGG_SIGNER_1)
    isValidSig_test(cfAW, AGG_SIGNER_2)
    isValidSig_rev_test(cfAW, GOV_SIGNER_1)
    isValidSig_test(cfAW, GOV_SIGNER_2)<|MERGE_RESOLUTION|>--- conflicted
+++ resolved
@@ -46,11 +46,6 @@
     callDataNoSig = cfAW.keyManager.setAggKeyWithGovKey.encode_input(gov_null_sig(), AGG_SIGNER_2.getPubData())
     with reverts(REV_MSG_DELAY):
         cfAW.keyManager.setAggKeyWithGovKey(GOV_SIGNER_2.getSigData(callDataNoSig), AGG_SIGNER_2.getPubData())
-<<<<<<< HEAD
-    
-=======
-
->>>>>>> 9f27e637
     chain.sleep(AGG_KEY_TIMEOUT)
     callDataNoSig = cfAW.keyManager.setAggKeyWithGovKey.encode_input(gov_null_sig(), AGG_SIGNER_2.getPubData())
     tx = cfAW.keyManager.setAggKeyWithGovKey(GOV_SIGNER_2.getSigData(callDataNoSig), AGG_SIGNER_2.getPubData())
@@ -58,11 +53,7 @@
     assert cfAW.keyManager.getAggregateKey() == AGG_SIGNER_2.getPubDataWith0x()
     assert cfAW.keyManager.getGovernanceKey() == GOV_SIGNER_2.getPubDataWith0x()
     txTimeTest(cfAW.keyManager.getLastValidateTime(), tx)
-<<<<<<< HEAD
-    assert tx.events["KeyChange"][0].values() == [False, AGG_SIGNER_1.getPubDataWith0x(), AGG_SIGNER_2.getPubDataWith0x()]
-=======
     assert tx.events["AggKeySetByGovKey"][0].values() == [AGG_SIGNER_1.getPubDataWith0x(), AGG_SIGNER_2.getPubDataWith0x()]
->>>>>>> 9f27e637
 
     # Should validate with current keys and revert with past keys
     isValidSig_rev_test(cfAW, AGG_SIGNER_1)
