from consts import *
from shared_tests import *
from brownie import reverts
from brownie.test import given, strategy
import random

# NOTE: There is several ways to pass bytes as a message in the arguments:
# 1. JUNKHEX =>  web3.toHex(<int>).
#    paramter value = 0xa455. Returned the same from event => Can be compared
# 2. coming from brownie strategy("bytes")
#    parameter value = b'\x05'. Event returns 0x00 => origi value must be converted
#    to hex via hexString() to be compared.
# 3. hexStr(st_message), when st_message is a strategy("bytes")
#    parameter value = 0x00. Returned the same from event => Can be compared

<<<<<<< HEAD
# NOTE: The signing of the message rev (check msgHash) when the st_srcAddr is an
#       empty string. So min_size is set to 1 to avoid this issue. I expect this to be
#       a brownie/python test issue. In reality we should be able to send xCall with
#       empty message.

=======
>>>>>>> a321efe0

@given(
    st_srcChain=strategy("uint32"),
    st_srcAddress=strategy("bytes"),
    st_message=strategy("bytes"),
    st_amount=strategy("uint", exclude=0, max_value=TEST_AMNT),
    st_sender=strategy("address"),
)
def test_executexSwapAndCallNative(
    cf,
    cfTester,
    st_sender,
    st_srcChain,
    st_srcAddress,
    st_message,
    st_amount,
):
    cf.SAFEKEEPER.transfer(cf.vault, TEST_AMNT)

    startBalVault = cf.vault.balance()
    assert startBalVault >= st_amount
    startBalRecipient = cfTester.balance()

    message = hexStr(st_message)
    args = [
        [NATIVE_ADDR, cfTester.address, st_amount],
        st_srcChain,
        st_srcAddress,
        message,
    ]
    tx = signed_call_cf(cf, cf.vault.executexSwapAndCall, *args, sender=st_sender)

    assert cf.vault.balance() - startBalVault == -st_amount
    assert cfTester.balance() - startBalRecipient == st_amount

    assert tx.events["ReceivedxSwapAndCall"][0].values() == [
        st_srcChain,
        hexStr(st_srcAddress),
        message,
        NATIVE_ADDR,
        st_amount,
        st_amount,
        0,
    ]


# token contract doesn't have the cfReceive function implemented
def test_executexSwapAndCall_rev_noCfReceive(cf, token):
    cf.SAFEKEEPER.transfer(cf.vault, TEST_AMNT)
    randToken = random.choice([NATIVE_ADDR, token])

    startBalVault = cf.vault.balance()
    startBalRecipient = cf.ALICE.balance()

    args = [
        [randToken, token, TEST_AMNT],
        JUNK_INT,
        JUNK_HEX,
        JUNK_HEX,
    ]
    with reverts():
        signed_call_cf(cf, cf.vault.executexSwapAndCall, *args)

    assert cf.vault.balance() == startBalVault
    assert cf.ALICE.balance() == startBalRecipient


# rev if token address is not an ERC20
def test_executexSwapAndCall_revToken(cf, cfTester):
    cf.SAFEKEEPER.transfer(cf.vault, TEST_AMNT)

    startBalVault = cf.vault.balance()
    startBalRecipient = cf.ALICE.balance()

    args = [
        [NON_ZERO_ADDR, cfTester.address, TEST_AMNT],
        JUNK_INT,
        JUNK_HEX,
        JUNK_HEX,
    ]
    with reverts():
        signed_call_cf(cf, cf.vault.executexSwapAndCall, *args)

    assert cf.vault.balance() == startBalVault
    assert cf.ALICE.balance() == startBalRecipient


# Trying to send ETH when there's none in the Vault
def test_executexSwapAndCallNative_rev_not_enough_eth(cf, cfTester):
    args = [
        [NATIVE_ADDR, cfTester, TEST_AMNT],
        JUNK_INT,
        JUNK_HEX,
        JUNK_HEX,
    ]
    with reverts():
        signed_call_cf(cf, cf.vault.executexSwapAndCall, *args)


def test_executexSwapAndCall_rev_nzAddrs(cf, cfTester, token):
    args = [
        [ZERO_ADDR, cfTester, TEST_AMNT],
        JUNK_INT,
        JUNK_HEX,
        JUNK_HEX,
    ]
    with reverts(REV_MSG_NZ_ADDR):
        signed_call_cf(cf, cf.vault.executexSwapAndCall, *args)

    args = [
        [NATIVE_ADDR, ZERO_ADDR, TEST_AMNT],
        JUNK_INT,
        JUNK_HEX,
        JUNK_HEX,
    ]
    with reverts(REV_MSG_NZ_ADDR):
        signed_call_cf(cf, cf.vault.executexSwapAndCall, *args)

    args = [
        [token, ZERO_ADDR, TEST_AMNT],
        JUNK_INT,
        JUNK_HEX,
        JUNK_HEX,
    ]
    with reverts(REV_MSG_NZ_ADDR):
        signed_call_cf(cf, cf.vault.executexSwapAndCall, *args)


def test_executexSwapAndCall_nzAmount(cf, cfTester, token):
    args = [
        [NATIVE_ADDR, cfTester, 0],
        JUNK_INT,
        JUNK_HEX,
        JUNK_HEX,
    ]
    signed_call_cf(cf, cf.vault.executexSwapAndCall, *args)


def test_executexSwapAndCallNative_rev_msgHash(cf):
    args = [
        [NATIVE_ADDR, cf.ALICE, TEST_AMNT],
        JUNK_INT,
        JUNK_HEX,
        JUNK_HEX,
    ]

    sigData = AGG_SIGNER_1.getSigDataWithNonces(
        cf.keyManager, cf.vault.executexSwapAndCall, nonces, *args
    )

    sigData_modif = sigData[:]
    sigData_modif[0] += 1
    with reverts(REV_MSG_SIG):
        cf.vault.executexSwapAndCall(sigData_modif, *args, {"from": cf.ALICE})

    sigData_modif = sigData[:]
    sigData_modif[1] += 1
    with reverts(REV_MSG_SIG):
        cf.vault.executexSwapAndCall(sigData_modif, *args, {"from": cf.ALICE})

    sigData_modif = sigData[:]
    sigData_modif[2] = NON_ZERO_ADDR
    with reverts(REV_MSG_SIG):
        cf.vault.executexSwapAndCall(sigData_modif, *args, {"from": cf.ALICE})


# rev if cfReceiver reverts the call
def test_executexSwapAndCallNative_rev_CFReceiver(cf, cfReceiverFailMock):
    cf.SAFEKEEPER.transfer(cf.vault, TEST_AMNT)

    startBalVault = cf.vault.balance()
    startBalRecipient = cfReceiverFailMock.balance()

    args = [
        [NATIVE_ADDR, cfReceiverFailMock.address, TEST_AMNT],
        JUNK_INT,
        JUNK_HEX,
        JUNK_HEX,
    ]
    with reverts(REV_MSG_CFREC_REVERTED):
        signed_call_cf(cf, cf.vault.executexSwapAndCall, *args)

    assert cf.vault.balance() == startBalVault
    assert cfReceiverFailMock.balance() == startBalRecipient


# If user contract catches the external reversion, the eth is transferred anyway.
@given(
    st_amount=strategy("uint", exclude=0, max_value=TEST_AMNT),
)
def test_executexSwapAndCallNative_tryCatch(cf, cfReceiverTryMock, st_amount):
    cf.SAFEKEEPER.transfer(cf.vault, st_amount)

    startBalVault = cf.vault.balance()
    startBalRecipient = cfReceiverTryMock.balance()

    args = [
        [NATIVE_ADDR, cfReceiverTryMock.address, st_amount],
        JUNK_INT,
        JUNK_HEX,
        JUNK_HEX,
    ]

    tx = signed_call_cf(cf, cf.vault.executexSwapAndCall, *args)
    assert tx.events["FailedExternalCall"]["revertString"] == REV_MSG_CFREC_REVERTED

    # Check that ETH amount is transferred to the dstAddress
    assert cf.vault.balance() - startBalVault == -st_amount
    assert cfReceiverTryMock.balance() - startBalRecipient == st_amount


# If user contract catches the external reversion, the tokens are transferred anyway.
@given(
    st_amount=strategy("uint", exclude=0, max_value=TEST_AMNT),
)
def test_executexSwapAndCallToken_tryCatch(cf, cfReceiverTryMock, st_amount, token):
    token.transfer(cf.vault, TEST_AMNT, {"from": cf.SAFEKEEPER})

    startBalVault = token.balanceOf(cf.vault)
    startBalRecipient = token.balanceOf(cfReceiverTryMock)

    args = [
        [token, cfReceiverTryMock.address, st_amount],
        JUNK_INT,
        JUNK_HEX,
        JUNK_HEX,
    ]

    tx = signed_call_cf(cf, cf.vault.executexSwapAndCall, *args)
    assert tx.events["FailedExternalCall"]["revertString"] == REV_MSG_CFREC_REVERTED

    # Check that the token amount is transferred to the dstAddress
    assert token.balanceOf(cf.vault) - startBalVault == -st_amount
    assert token.balanceOf(cfReceiverTryMock) - startBalRecipient == st_amount


# Analogous tests for executexSwapAndCall but with tokens instead of ETH


@given(
    st_srcChain=strategy("uint32"),
    st_srcAddress=strategy("bytes"),
    st_message=strategy("bytes"),
    st_amount=strategy("uint", exclude=0, max_value=TEST_AMNT),
    st_sender=strategy("address"),
)
def test_executexSwapAndCallToken(
    cf,
    cfTester,
    st_sender,
    st_srcChain,
    st_srcAddress,
    st_message,
    st_amount,
    token,
):
    token.transfer(cf.vault, st_amount, {"from": cf.SAFEKEEPER})

    startBalVault = token.balanceOf(cf.vault)
    assert startBalVault >= st_amount
    startBalRecipient = token.balanceOf(cfTester)

    message = hexStr(st_message)
    args = [
        [token, cfTester.address, st_amount],
        st_srcChain,
        st_srcAddress,
        message,
    ]
    tx = signed_call_cf(cf, cf.vault.executexSwapAndCall, *args, sender=st_sender)

    # Check that the token amount is transferred to the dstAddress
    assert token.balanceOf(cf.vault) - startBalVault == -st_amount
    assert token.balanceOf(cfTester) - startBalRecipient == st_amount

    assert tx.events["ReceivedxSwapAndCall"][0].values() == [
        st_srcChain,
        hexStr(st_srcAddress),
        message,
        token,
        st_amount,
        0,
        0,
    ]


def test_executexSwapAndCallToken_gasTest(
    cf,
    cfTester,
    token,
):
    # Hardcode variables to speed up the test
    srcChain = 1
    amount = TEST_AMNT
    st_srcAddress = bytes.fromhex(cf.ALICE.address[2:])

    token.transfer(cf.vault, amount * 2, {"from": cf.SAFEKEEPER})

    # Currently the gasLimit is hardcoded at 400k in the state chain.
    message = encode_abi(["string", "uint256"], ["GasTest", 210000])
    args = [
        [token, cfTester.address, amount],
        srcChain,
        st_srcAddress,
        message,
    ]
    sigData = AGG_SIGNER_1.getSigDataWithNonces(
        cf.keyManager, cf.vault.executexSwapAndCall, nonces, *args
    )
    cf.vault.executexSwapAndCall(
        sigData,
        *args,
        {"from": cf.ALICE, "gas": 400000},
    )

    message = encode_abi(["string", "uint256"], ["GasTest", 230000])
    args = [
        [token, cfTester.address, amount],
        srcChain,
        st_srcAddress,
        message,
    ]
    sigData = AGG_SIGNER_1.getSigDataWithNonces(
        cf.keyManager, cf.vault.executexSwapAndCall, nonces, *args
    )

    # Reverts - run out of gas
    with reverts(""):
        cf.vault.executexSwapAndCall(
            sigData,
            *args,
            {"from": cf.ALICE, "gas": 400000},
        )<|MERGE_RESOLUTION|>--- conflicted
+++ resolved
@@ -3,24 +3,6 @@
 from brownie import reverts
 from brownie.test import given, strategy
 import random
-
-# NOTE: There is several ways to pass bytes as a message in the arguments:
-# 1. JUNKHEX =>  web3.toHex(<int>).
-#    paramter value = 0xa455. Returned the same from event => Can be compared
-# 2. coming from brownie strategy("bytes")
-#    parameter value = b'\x05'. Event returns 0x00 => origi value must be converted
-#    to hex via hexString() to be compared.
-# 3. hexStr(st_message), when st_message is a strategy("bytes")
-#    parameter value = 0x00. Returned the same from event => Can be compared
-
-<<<<<<< HEAD
-# NOTE: The signing of the message rev (check msgHash) when the st_srcAddr is an
-#       empty string. So min_size is set to 1 to avoid this issue. I expect this to be
-#       a brownie/python test issue. In reality we should be able to send xCall with
-#       empty message.
-
-=======
->>>>>>> a321efe0
 
 @given(
     st_srcChain=strategy("uint32"),
