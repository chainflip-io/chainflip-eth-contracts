import umbral
from brownie import reverts, web3 as w3
from consts import *


def test_fetchDeposit_eth(a, cf, DepositEth):
    # Get the address to deposit to and deposit
    depositAddr = getCreate2Addr(cf.vault.address, JUNK_HEX, DepositEth, "")
    cf.DEPLOYER.transfer(depositAddr, TEST_AMNT)

    assert cf.vault.balance() == 0

    # Sign the tx without a msgHash or sig
<<<<<<< HEAD
    callDataNoSig = vault.fetchDeposit.encode_input(0, 0, SWAP_ID_HEX, ETH_ADDR)

    # Fetch the deposit
    vault.fetchDeposit(*AGG_SIGNER_1.getSigData(callDataNoSig), SWAP_ID_HEX, ETH_ADDR)
=======
    callDataNoSig = cf.vault.fetchDeposit.encode_input(NULL_SIG_DATA, JUNK_HEX, ETH_ADDR, TEST_AMNT)

    # Fetch the deposit
    cf.vault.fetchDeposit(AGG_SIGNER_1.getSigData(callDataNoSig), JUNK_HEX, ETH_ADDR, TEST_AMNT)
>>>>>>> 81779623
    assert w3.eth.getBalance(w3.toChecksumAddress(depositAddr)) == 0
    assert cf.vault.balance() == TEST_AMNT


def test_fetchDeposit_token(a, cf, token, DepositToken):
    # Get the address to deposit to and deposit
<<<<<<< HEAD
    depositAddr = getCreate2Addr(vault.address, SWAP_ID_HEX, DepositToken, cleanHexStrPad(token.address))
    token.transfer(depositAddr, TEST_AMNT, {'from': a[0]})
=======
    depositAddr = getCreate2Addr(cf.vault.address, JUNK_HEX, DepositToken, cleanHexStrPad(token.address) + cleanHexStrPad(TEST_AMNT))
    token.transfer(depositAddr, TEST_AMNT, {'from': cf.DEPLOYER})
>>>>>>> 81779623

    assert token.balanceOf(cf.vault) == 0

    # Sign the tx without a msgHash or sig
<<<<<<< HEAD
    callDataNoSig = vault.fetchDeposit.encode_input(0, 0, SWAP_ID_HEX, token.address)

    # Fetch the deposit
    vault.fetchDeposit(*AGG_SIGNER_1.getSigData(callDataNoSig), SWAP_ID_HEX, token.address)

=======
    callDataNoSig = cf.vault.fetchDeposit.encode_input(NULL_SIG_DATA, JUNK_HEX, token, TEST_AMNT)
    
    # Fetch the deposit
    cf.vault.fetchDeposit(AGG_SIGNER_1.getSigData(callDataNoSig), JUNK_HEX, token, TEST_AMNT)
    
>>>>>>> 81779623
    assert token.balanceOf(depositAddr) == 0
    assert token.balanceOf(cf.vault) == TEST_AMNT


<<<<<<< HEAD
def test_fetchDeposit_rev_swapID(vault):
    callDataNoSig = vault.fetchDeposit.encode_input(0, 0, "", ETH_ADDR)

    with reverts(REV_MSG_NZ_BYTES32):
        vault.fetchDeposit(*AGG_SIGNER_1.getSigData(callDataNoSig), "", ETH_ADDR)


def test_fetchDeposit_rev_tokenAddr(vault):
    callDataNoSig = vault.fetchDeposit.encode_input(0, 0, SWAP_ID_HEX, ZERO_ADDR)

    with reverts(REV_MSG_NZ_ADDR):
        vault.fetchDeposit(*AGG_SIGNER_1.getSigData(callDataNoSig), SWAP_ID_HEX, ZERO_ADDR)
=======
def test_fetchDeposit_rev_swapID(cf):
    callDataNoSig = cf.vault.fetchDeposit.encode_input(NULL_SIG_DATA, "", ETH_ADDR, TEST_AMNT)

    with reverts(REV_MSG_NZ_BYTES32):
        cf.vault.fetchDeposit(AGG_SIGNER_1.getSigData(callDataNoSig), "", ETH_ADDR, TEST_AMNT)


def test_fetchDeposit_rev_tokenAddr(cf):
    callDataNoSig = cf.vault.fetchDeposit.encode_input(NULL_SIG_DATA, JUNK_HEX, ZERO_ADDR, TEST_AMNT)

    with reverts(REV_MSG_NZ_ADDR):
        cf.vault.fetchDeposit(AGG_SIGNER_1.getSigData(callDataNoSig), JUNK_HEX, ZERO_ADDR, TEST_AMNT)


def test_fetchDeposit_rev_amount(cf):
    callDataNoSig = cf.vault.fetchDeposit.encode_input(NULL_SIG_DATA, JUNK_HEX, ETH_ADDR, 0)

    with reverts(REV_MSG_NZ_UINT):
        cf.vault.fetchDeposit(AGG_SIGNER_1.getSigData(callDataNoSig), JUNK_HEX, ETH_ADDR, 0)


def test_fetchDeposit_rev_msgHash(cf):
    callDataNoSig = cf.vault.fetchDeposit.encode_input(NULL_SIG_DATA, JUNK_HEX, ETH_ADDR, TEST_AMNT)

    sigData = AGG_SIGNER_1.getSigData(callDataNoSig)
    sigData[0] += 1
    # Fetch the deposit
    with reverts(REV_MSG_MSGHASH):
        cf.vault.fetchDeposit(sigData, JUNK_HEX, ETH_ADDR, TEST_AMNT)


def test_fetchDeposit_rev_sig(cf):
    callDataNoSig = cf.vault.fetchDeposit.encode_input(NULL_SIG_DATA, JUNK_HEX, ETH_ADDR, TEST_AMNT)

    sigData = AGG_SIGNER_1.getSigData(callDataNoSig)
    sigData[1] += 1
    # Fetch the deposit
    with reverts(REV_MSG_SIG):
        cf.vault.fetchDeposit(sigData, JUNK_HEX, ETH_ADDR, TEST_AMNT)
>>>>>>> 81779623
<|MERGE_RESOLUTION|>--- conflicted
+++ resolved
@@ -11,102 +11,60 @@
     assert cf.vault.balance() == 0
 
     # Sign the tx without a msgHash or sig
-<<<<<<< HEAD
-    callDataNoSig = vault.fetchDeposit.encode_input(0, 0, SWAP_ID_HEX, ETH_ADDR)
+    callDataNoSig = cf.vault.fetchDeposit.encode_input(NULL_SIG_DATA, JUNK_HEX, ETH_ADDR)
 
     # Fetch the deposit
-    vault.fetchDeposit(*AGG_SIGNER_1.getSigData(callDataNoSig), SWAP_ID_HEX, ETH_ADDR)
-=======
-    callDataNoSig = cf.vault.fetchDeposit.encode_input(NULL_SIG_DATA, JUNK_HEX, ETH_ADDR, TEST_AMNT)
-
-    # Fetch the deposit
-    cf.vault.fetchDeposit(AGG_SIGNER_1.getSigData(callDataNoSig), JUNK_HEX, ETH_ADDR, TEST_AMNT)
->>>>>>> 81779623
+    cf.vault.fetchDeposit(AGG_SIGNER_1.getSigData(callDataNoSig), JUNK_HEX, ETH_ADDR)
     assert w3.eth.getBalance(w3.toChecksumAddress(depositAddr)) == 0
     assert cf.vault.balance() == TEST_AMNT
 
 
 def test_fetchDeposit_token(a, cf, token, DepositToken):
     # Get the address to deposit to and deposit
-<<<<<<< HEAD
-    depositAddr = getCreate2Addr(vault.address, SWAP_ID_HEX, DepositToken, cleanHexStrPad(token.address))
-    token.transfer(depositAddr, TEST_AMNT, {'from': a[0]})
-=======
     depositAddr = getCreate2Addr(cf.vault.address, JUNK_HEX, DepositToken, cleanHexStrPad(token.address) + cleanHexStrPad(TEST_AMNT))
     token.transfer(depositAddr, TEST_AMNT, {'from': cf.DEPLOYER})
->>>>>>> 81779623
 
     assert token.balanceOf(cf.vault) == 0
 
     # Sign the tx without a msgHash or sig
-<<<<<<< HEAD
-    callDataNoSig = vault.fetchDeposit.encode_input(0, 0, SWAP_ID_HEX, token.address)
-
-    # Fetch the deposit
-    vault.fetchDeposit(*AGG_SIGNER_1.getSigData(callDataNoSig), SWAP_ID_HEX, token.address)
-
-=======
-    callDataNoSig = cf.vault.fetchDeposit.encode_input(NULL_SIG_DATA, JUNK_HEX, token, TEST_AMNT)
+    callDataNoSig = cf.vault.fetchDeposit.encode_input(NULL_SIG_DATA, JUNK_HEX, token)
     
     # Fetch the deposit
-    cf.vault.fetchDeposit(AGG_SIGNER_1.getSigData(callDataNoSig), JUNK_HEX, token, TEST_AMNT)
+    cf.vault.fetchDeposit(AGG_SIGNER_1.getSigData(callDataNoSig), JUNK_HEX, token)
     
->>>>>>> 81779623
     assert token.balanceOf(depositAddr) == 0
     assert token.balanceOf(cf.vault) == TEST_AMNT
 
 
-<<<<<<< HEAD
-def test_fetchDeposit_rev_swapID(vault):
-    callDataNoSig = vault.fetchDeposit.encode_input(0, 0, "", ETH_ADDR)
+def test_fetchDeposit_rev_swapID(cf):
+    callDataNoSig = cf.vault.fetchDeposit.encode_input(NULL_SIG_DATA, "", ETH_ADDR)
 
     with reverts(REV_MSG_NZ_BYTES32):
-        vault.fetchDeposit(*AGG_SIGNER_1.getSigData(callDataNoSig), "", ETH_ADDR)
-
-
-def test_fetchDeposit_rev_tokenAddr(vault):
-    callDataNoSig = vault.fetchDeposit.encode_input(0, 0, SWAP_ID_HEX, ZERO_ADDR)
-
-    with reverts(REV_MSG_NZ_ADDR):
-        vault.fetchDeposit(*AGG_SIGNER_1.getSigData(callDataNoSig), SWAP_ID_HEX, ZERO_ADDR)
-=======
-def test_fetchDeposit_rev_swapID(cf):
-    callDataNoSig = cf.vault.fetchDeposit.encode_input(NULL_SIG_DATA, "", ETH_ADDR, TEST_AMNT)
-
-    with reverts(REV_MSG_NZ_BYTES32):
-        cf.vault.fetchDeposit(AGG_SIGNER_1.getSigData(callDataNoSig), "", ETH_ADDR, TEST_AMNT)
+        cf.vault.fetchDeposit(AGG_SIGNER_1.getSigData(callDataNoSig), "", ETH_ADDR)
 
 
 def test_fetchDeposit_rev_tokenAddr(cf):
-    callDataNoSig = cf.vault.fetchDeposit.encode_input(NULL_SIG_DATA, JUNK_HEX, ZERO_ADDR, TEST_AMNT)
+    callDataNoSig = cf.vault.fetchDeposit.encode_input(NULL_SIG_DATA, JUNK_HEX, ZERO_ADDR)
 
     with reverts(REV_MSG_NZ_ADDR):
-        cf.vault.fetchDeposit(AGG_SIGNER_1.getSigData(callDataNoSig), JUNK_HEX, ZERO_ADDR, TEST_AMNT)
-
-
-def test_fetchDeposit_rev_amount(cf):
-    callDataNoSig = cf.vault.fetchDeposit.encode_input(NULL_SIG_DATA, JUNK_HEX, ETH_ADDR, 0)
-
-    with reverts(REV_MSG_NZ_UINT):
-        cf.vault.fetchDeposit(AGG_SIGNER_1.getSigData(callDataNoSig), JUNK_HEX, ETH_ADDR, 0)
+        cf.vault.fetchDeposit(AGG_SIGNER_1.getSigData(callDataNoSig), JUNK_HEX, ZERO_ADDR)
 
 
 def test_fetchDeposit_rev_msgHash(cf):
-    callDataNoSig = cf.vault.fetchDeposit.encode_input(NULL_SIG_DATA, JUNK_HEX, ETH_ADDR, TEST_AMNT)
+    callDataNoSig = cf.vault.fetchDeposit.encode_input(NULL_SIG_DATA, JUNK_HEX, ETH_ADDR)
 
     sigData = AGG_SIGNER_1.getSigData(callDataNoSig)
     sigData[0] += 1
     # Fetch the deposit
     with reverts(REV_MSG_MSGHASH):
-        cf.vault.fetchDeposit(sigData, JUNK_HEX, ETH_ADDR, TEST_AMNT)
+        cf.vault.fetchDeposit(sigData, JUNK_HEX, ETH_ADDR)
 
 
 def test_fetchDeposit_rev_sig(cf):
-    callDataNoSig = cf.vault.fetchDeposit.encode_input(NULL_SIG_DATA, JUNK_HEX, ETH_ADDR, TEST_AMNT)
+    callDataNoSig = cf.vault.fetchDeposit.encode_input(NULL_SIG_DATA, JUNK_HEX, ETH_ADDR)
 
     sigData = AGG_SIGNER_1.getSigData(callDataNoSig)
     sigData[1] += 1
     # Fetch the deposit
     with reverts(REV_MSG_SIG):
-        cf.vault.fetchDeposit(sigData, JUNK_HEX, ETH_ADDR, TEST_AMNT)
->>>>>>> 81779623
+        cf.vault.fetchDeposit(sigData, JUNK_HEX, ETH_ADDR)