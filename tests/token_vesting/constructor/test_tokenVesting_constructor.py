--- conflicted
+++ resolved
@@ -19,7 +19,7 @@
             end,
             STAKABLE,
             BENEF_TRANSF,
-            cf.stateChainGateway,
+           scGatewayReference,
         )
 
     tv = addrs.DEPLOYER.deploy(
@@ -29,12 +29,8 @@
         cliff,
         end,
         NON_STAKABLE,
-<<<<<<< HEAD
+        BENEF_TRANSF,
         scGatewayReference,
-=======
-        BENEF_TRANSF,
-        cf.stateChainGateway,
->>>>>>> 4a2ff2ce
     )
     check_state(
         tv,
@@ -60,12 +56,8 @@
         valid_staking_cliff,
         end,
         STAKABLE,
-<<<<<<< HEAD
+        BENEF_NON_TRANSF,
         scGatewayReference,
-=======
-        BENEF_NON_TRANSF,
-        cf.stateChainGateway,
->>>>>>> 4a2ff2ce
     )
     check_state(
         tv,
@@ -83,7 +75,7 @@
     )
 
 
-def test_tokenVesting_constructor_noRevoker(addrs, TokenVesting, cf):
+def test_tokenVesting_constructor_noRevoker(addrs, TokenVesting, scGatewayReference):
     addrs.DEPLOYER.deploy(
         TokenVesting,
         addrs.INVESTOR,
@@ -92,11 +84,11 @@
         end,
         STAKABLE,
         BENEF_TRANSF,
-        cf.stateChainGateway,
+        scGatewayReference,
     )
 
 
-def test_tokenVesting_constructor_rev_beneficiary(addrs, TokenVesting, cf):
+def test_tokenVesting_constructor_rev_beneficiary(addrs, TokenVesting, scGatewayReference):
     with reverts(REV_MSG_INVALID_BENEFICIARY):
         addrs.DEPLOYER.deploy(
             TokenVesting,
@@ -106,11 +98,11 @@
             end,
             STAKABLE,
             BENEF_TRANSF,
-            cf.stateChainGateway,
+            scGatewayReference,
         )
 
 
-def test_tokenVesting_constructor_rev_end_0(addrs, TokenVesting, cf):
+def test_tokenVesting_constructor_rev_end_0(addrs, TokenVesting, scGatewayReference):
     with reverts(REV_MSG_CLIFF_AFTER_END):
         addrs.DEPLOYER.deploy(
             TokenVesting,
@@ -120,11 +112,11 @@
             0,
             STAKABLE,
             BENEF_NON_TRANSF,
-            cf.stateChainGateway,
+            scGatewayReference,
         )
 
 
-def test_tokenVesting_constructor_rev_cliff_not_before_end(addrs, TokenVesting, cf):
+def test_tokenVesting_constructor_rev_cliff_not_before_end(addrs, TokenVesting, scGatewayReference):
     with reverts(REV_MSG_CLIFF_AFTER_END):
         addrs.DEPLOYER.deploy(
             TokenVesting,
@@ -134,11 +126,11 @@
             cliff - 1,
             STAKABLE,
             BENEF_TRANSF,
-            cf.stateChainGateway,
+            scGatewayReference,
         )
 
 
-def test_tokenVesting_constructor_rev_end_before_now(addrs, TokenVesting, cf):
+def test_tokenVesting_constructor_rev_end_before_now(addrs, TokenVesting, scGatewayReference):
     with reverts(REV_MSG_INVALID_FINAL_TIME):
         addrs.DEPLOYER.deploy(
             TokenVesting,
@@ -148,7 +140,7 @@
             end - (YEAR * 2),
             STAKABLE,
             BENEF_TRANSF,
-            cf.stateChainGateway,
+            scGatewayReference,
         )
 
 
@@ -175,6 +167,7 @@
         end,
         end,
         STAKABLE,
+        BENEF_NON_TRANSF,
         NON_ZERO_ADDR,
     )
     # Reference contract is an eoa
@@ -195,6 +188,7 @@
         end,
         end,
         STAKABLE,
+        BENEF_TRANSF,
         scGatewayReference,
     )
     # Reference contract that points to an eoa
