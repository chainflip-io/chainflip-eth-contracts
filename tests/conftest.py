--- conflicted
+++ resolved
@@ -146,12 +146,8 @@
         cliff,
         end,
         NON_STAKABLE,
-<<<<<<< HEAD
-        scGatewayReference,
-=======
         BENEF_TRANSF,
-        cf.stateChainGateway,
->>>>>>> 4a2ff2ce
+        scGatewayReference
     )
 
     total = MAX_TEST_FUND
@@ -177,12 +173,8 @@
         cliff,
         end,
         STAKABLE,
-<<<<<<< HEAD
+        BENEF_TRANSF,
         scGatewayReference,
-=======
-        BENEF_TRANSF,
-        cf.stateChainGateway,
->>>>>>> 4a2ff2ce
     )
 
     total = MAX_TEST_FUND
