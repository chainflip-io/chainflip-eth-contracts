import pytest
from consts import *
from deploy import *
from utils import *


# Test isolation
@pytest.fixture(autouse=True)
def isolation(fn_isolation):
    pass


# Deploy the contracts for repeated tests without having to redeploy each time
@pytest.fixture(scope="module")
def cfDeploy(
    a, KeyManager, Vault, StateChainGateway, FLIP, DeployerContract, AddressChecker
):
    # Deploy with an unused EOA (a[9]) so deployer != safekeeper as in production
    return deploy_Chainflip_contracts(
        a[9],
        KeyManager,
        Vault,
        StateChainGateway,
        FLIP,
        DeployerContract,
        AddressChecker,
    )


# Deploy the contracts and set up common test environment
@pytest.fixture(scope="module")
def cf(a, cfDeploy):
    cf = cfDeploy

    # It's a bit easier to not get mixed up with accounts if they're named
    # Can't define this in consts because `a` needs to be imported into the test
    cf.SAFEKEEPER = cfDeploy.safekeeper
    cf.ALICE = a[1]
    cf.BOB = a[2]
    cf.CHARLIE = a[3]
    cf.DENICE = a[4]

    # It's the same as SAFEKEEPER but shouldn't cause confusion tbh
    cf.GOVERNOR = cfDeploy.gov
    # Set a second governor for tests
    cf.GOVERNOR_2 = a[5]

    # Set Community Key addresses for tests - a[6] & a[7]
    cf.COMMUNITY_KEY = cfDeploy.communityKey
    cf.COMMUNITY_KEY_2 = a[7]

    cf.flip.transfer(cf.ALICE, MAX_TEST_FUND, {"from": cf.SAFEKEEPER})
    cf.flip.transfer(cf.BOB, MAX_TEST_FUND, {"from": cf.SAFEKEEPER})

    return cf


# Deploys SchnorrSECP256K1Test to enable testing of SchnorrSECP256K1
@pytest.fixture(scope="module")
def schnorrTest(cf, SchnorrSECP256K1Test):
    return cf.SAFEKEEPER.deploy(SchnorrSECP256K1Test)


@pytest.fixture(scope="module")
def multicall(cf, Multicall):
    return deploy_new_multicall(cf.SAFEKEEPER, Multicall, cf.vault.address)


# Stake the minimum amount
@pytest.fixture(scope="module")
def fundedMin(cf):
    amount = MIN_FUNDING
    cf.flip.approve(cf.stateChainGateway.address, amount, {"from": cf.ALICE})
    return (
        cf.stateChainGateway.fundStateChainAccount(
            JUNK_HEX, amount, {"from": cf.ALICE}
        ),
        amount,
    )


# Register a redemption to use executeRedemption with
@pytest.fixture(scope="module")
def redemptionRegistered(cf, fundedMin):
    _, amount = fundedMin
    expiryTime = getChainTime() + (2 * REDEMPTION_DELAY)
    args = (JUNK_HEX, amount, cf.DENICE, expiryTime)

    sigData = AGG_SIGNER_1.getSigDataWithNonces(
        cf.keyManager, cf.stateChainGateway.registerRedemption, nonces, *args
    )
    tx = cf.stateChainGateway.registerRedemption(
        sigData,
        *args,
        {"from": cf.ALICE},
    )

    return tx, (amount, cf.DENICE, tx.timestamp + REDEMPTION_DELAY, expiryTime)


# Deploy a generic token
@pytest.fixture(scope="module")
def token(cf, Token):
    return cf.SAFEKEEPER.deploy(Token, "NotAPonzi", "NAP", INIT_TOKEN_SUPPLY)


# Deploy a generic token
@pytest.fixture(scope="module")
def token2(cf, Token):
    return cf.SAFEKEEPER.deploy(Token, "NotAPonzi2", "NAP2", INIT_TOKEN_SUPPLY)


# Vesting
@pytest.fixture(scope="module")
def addrs(a):
    class Context:
        pass

    addrs = Context()
    addrs.DEPLOYER = a[0]
    addrs.REVOKER = a[10]
    addrs.BENEFICIARY = a[11]

    return addrs


@pytest.fixture(scope="module")
def maths(addrs, MockMaths):
    return addrs.DEPLOYER.deploy(MockMaths)


@pytest.fixture(scope="module")
def mockStProvider(cf, addrs, Minter, Burner, stFLIP):

    stFlip = addrs.DEPLOYER.deploy(stFLIP)

    burner = addrs.DEPLOYER.deploy(Burner, stFlip.address, cf.flip)

    # For the sake of testing setting the staking address (output) to be the Burner.
    # This way the real FLIP goes there automatically when staking.
    staking_address = burner

    minter = addrs.DEPLOYER.deploy(
        Minter, stFlip.address, cf.flip.address, staking_address
    )

    stFlip.initialize(minter.address, burner.address)

    return stFlip, minter, burner, staking_address


@pytest.fixture(scope="module")
def addressHolder(cf, addrs, AddressHolder, mockStProvider):
    stFLIP, minter, burner, _ = mockStProvider

<<<<<<< HEAD
    return addrs.DEPLOYER.deploy(
=======
    return deploy_addressHolder(
        addrs.DEPLOYER,
>>>>>>> 6e6a7975
        AddressHolder,
        addrs.DEPLOYER,
        cf.stateChainGateway,
        minter.address,
        burner.address,
        stFLIP.address,
    )


@pytest.fixture(scope="module")
def tokenVestingNoStaking(addrs, cf, TokenVestingNoStaking):

    # This was hardcoded to a timestamp, but ganache uses real-time when we run
    # the tests, so we should use relative values instead of absolute ones
    start = getChainTime()
    cliff = start + QUARTER_YEAR
    end = start + QUARTER_YEAR + YEAR

    total = MAX_TEST_FUND

    tv = deploy_tokenVestingNoStaking(
        addrs.DEPLOYER,
        TokenVestingNoStaking,
        addrs.BENEFICIARY,
        addrs.REVOKER,
        cliff,
        end,
        BENEF_TRANSF,
        cf.flip,
        total,
    )

    return tv, cliff, end, total


@pytest.fixture(scope="module")
def tokenVestingStaking(addrs, cf, TokenVestingStaking, addressHolder):
    # This was hardcoded to a timestamp, but ganache uses real-time when we run
    # the tests, so we should use relative values instead of absolute ones
    start = getChainTime()
    end = start + QUARTER_YEAR + YEAR

    total = MAX_TEST_FUND

    tv = deploy_tokenVestingStaking(
        addrs.DEPLOYER,
        TokenVestingStaking,
        addrs.BENEFICIARY,
        addrs.REVOKER,
        end,
        BENEF_TRANSF,
        addressHolder,
        cf.flip,
        total,
    )
    return tv, end, total


# Deploy CFReceiver Mock contracts for testing purposes
@pytest.fixture(scope="module")
def cfReceiverMock(cf, CFReceiverMock):
    return cf.SAFEKEEPER.deploy(CFReceiverMock, cf.vault)


@pytest.fixture(scope="module")
def cfReceiverFailMock(cf, CFReceiverFailMock):
    return cf.SAFEKEEPER.deploy(CFReceiverFailMock, cf.vault)


@pytest.fixture(scope="module")
def cfReceiverTryMock(cf, cfReceiverFailMock, CFReceiverTryMock):
    return cf.SAFEKEEPER.deploy(CFReceiverTryMock, cf.vault, cfReceiverFailMock)


@pytest.fixture(scope="module")
def cfDexAggMock(cf, DexAggSrcChainMock, DEXMock, DexAggDstChainMock):
    srcChain = 1
    dexMock = cf.SAFEKEEPER.deploy(DEXMock)
    dexAggSrcChainMock = cf.SAFEKEEPER.deploy(DexAggSrcChainMock, cf.vault)
    dexAggDstChainMock = cf.SAFEKEEPER.deploy(
        DexAggDstChainMock, cf.vault, srcChain, toHex(dexAggSrcChainMock.address)
    )
    return (dexMock, dexAggSrcChainMock, dexAggDstChainMock, srcChain)


@pytest.fixture(scope="module")
def cfLoopbackMock(cf, LoopBackMock):
    return cf.SAFEKEEPER.deploy(LoopBackMock, cf.vault)


@pytest.fixture(scope="module")
def mockUsdc(cf, MockUSDC):
    return cf.SAFEKEEPER.deploy(MockUSDC, "USD Coin", "USDC", INIT_USDC_SUPPLY)


@pytest.fixture(scope="module")
def utils(cf, Utils):
    return cf.SAFEKEEPER.deploy(Utils)


@pytest.fixture(scope="module")
def mockUSDT(cf, MockUSDT):
    return cf.SAFEKEEPER.deploy(MockUSDT, "Tether USD", "USDT", INIT_USDC_SUPPLY)


@pytest.fixture(scope="module")
def mockKeyManagers(
    cf,
    KeyManagerMock0,
    KeyManagerMock1,
    KeyManagerMock2,
    KeyManagerMock3,
    KeyManagerMock4,
    KeyManagerMock5,
):
    km_0 = cf.SAFEKEEPER.deploy(KeyManagerMock0)
    km_1 = cf.SAFEKEEPER.deploy(KeyManagerMock1)
    km_2 = cf.SAFEKEEPER.deploy(KeyManagerMock2, cf.BOB)
    km_3 = cf.SAFEKEEPER.deploy(KeyManagerMock3, cf.BOB)
    km_4 = cf.SAFEKEEPER.deploy(KeyManagerMock4, cf.BOB, cf.DENICE)
    km_5 = cf.SAFEKEEPER.deploy(KeyManagerMock5, cf.BOB, cf.DENICE)

    kmMocks_arbitrary_addresses = [km_0, km_1, km_2, km_3, km_4, km_5]

    km_0 = cf.SAFEKEEPER.deploy(KeyManagerMock0)
    km_1 = cf.SAFEKEEPER.deploy(KeyManagerMock1)
    km_2 = cf.SAFEKEEPER.deploy(KeyManagerMock2, cf.keyManager.getGovernanceKey())
    km_3 = cf.SAFEKEEPER.deploy(KeyManagerMock3, cf.keyManager.getGovernanceKey())
    km_4 = cf.SAFEKEEPER.deploy(
        KeyManagerMock4,
        cf.keyManager.getGovernanceKey(),
        cf.keyManager.getCommunityKey(),
    )
    km_5 = cf.SAFEKEEPER.deploy(
        KeyManagerMock5,
        cf.keyManager.getGovernanceKey(),
        cf.keyManager.getCommunityKey(),
    )

    kmMocks_valid_addresses = [km_0, km_1, km_2, km_3, km_4, km_5]

    return kmMocks_arbitrary_addresses, kmMocks_valid_addresses<|MERGE_RESOLUTION|>--- conflicted
+++ resolved
@@ -153,12 +153,8 @@
 def addressHolder(cf, addrs, AddressHolder, mockStProvider):
     stFLIP, minter, burner, _ = mockStProvider
 
-<<<<<<< HEAD
-    return addrs.DEPLOYER.deploy(
-=======
     return deploy_addressHolder(
         addrs.DEPLOYER,
->>>>>>> 6e6a7975
         AddressHolder,
         addrs.DEPLOYER,
         cf.stateChainGateway,
