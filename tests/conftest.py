--- conflicted
+++ resolved
@@ -67,11 +67,8 @@
     # Need to stake 1st so that there's coins to hack out of it
     smVuln.stake(JUNK_INT, MIN_STAKE, {'from': cf.ALICE})
 
-<<<<<<< HEAD
-=======
     return smVuln, flipVuln
 
->>>>>>> 81779623
 @pytest.fixture(scope="module")
 def vulnerableR3ktStakeMan(cf, vulnerableStakedStakeMan):
     smVuln, flipVuln = vulnerableStakedStakeMan
