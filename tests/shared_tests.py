--- conflicted
+++ resolved
@@ -28,11 +28,7 @@
     assert startBalVault >= amount
     startBalRecipient = receiver.balance()
 
-<<<<<<< HEAD
     tx = signed_call_aggSigner(cf, vault.transfer, [ETH_ADDR, receiver, amount])
-=======
-    tx = signed_call_cf(cf, vault.transfer, ETH_ADDR, receiver, amount)
->>>>>>> 99995a75
 
     assert vault.balance() - startBalVault == -amount
 
