--- conflicted
+++ resolved
@@ -90,11 +90,5 @@
              above instructions
 *************************************************************************
       @return True if passed a valid signature, false otherwise. */
-<<<<<<< HEAD
 
-  func
-
-
-=======
-  funct
->>>>>>> de20e12b
+  func