import sys
import os
sys.path.append(os.path.abspath('tests'))
from consts import *
from brownie import chain, accounts, KeyManager, Vault, StakeManager, FLIP
<<<<<<< HEAD
from deploy import deploy_set_ChainFlip_contracts
=======
from deploy import deploy_initial_Chainflip_contracts
>>>>>>> e034a8d9



def main():
    AUTONOMY_SEED = os.environ['SEED']
    cf_accs = accounts.from_mnemonic(AUTONOMY_SEED, count=10)

    DEPLOYER = cf_accs[0]
    print(f'DEPLOYER = {DEPLOYER}')

<<<<<<< HEAD
    cf = deploy_set_ChainFlip_contracts(DEPLOYER, KeyManager, Vault, StakeManager, FLIP, os.environ)
=======
    cf = deploy_initial_Chainflip_contracts(DEPLOYER, KeyManager, Vault, StakeManager, FLIP, os.environ)
>>>>>>> e034a8d9

    print(f'FLIP = {cf.stakeManager.getFLIP()}')<|MERGE_RESOLUTION|>--- conflicted
+++ resolved
@@ -3,11 +3,7 @@
 sys.path.append(os.path.abspath('tests'))
 from consts import *
 from brownie import chain, accounts, KeyManager, Vault, StakeManager, FLIP
-<<<<<<< HEAD
 from deploy import deploy_set_ChainFlip_contracts
-=======
-from deploy import deploy_initial_Chainflip_contracts
->>>>>>> e034a8d9
 
 
 
@@ -18,10 +14,6 @@
     DEPLOYER = cf_accs[0]
     print(f'DEPLOYER = {DEPLOYER}')
 
-<<<<<<< HEAD
     cf = deploy_set_ChainFlip_contracts(DEPLOYER, KeyManager, Vault, StakeManager, FLIP, os.environ)
-=======
-    cf = deploy_initial_Chainflip_contracts(DEPLOYER, KeyManager, Vault, StakeManager, FLIP, os.environ)
->>>>>>> e034a8d9
 
     print(f'FLIP = {cf.stakeManager.getFLIP()}')