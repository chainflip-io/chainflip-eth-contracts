import sys
from os import path

sys.path.append(path.abspath("tests"))
from consts import *
from brownie import (
    chain,
    accounts,
    KeyManager,
    Vault,
    StakeManager,
    FLIP,
    chain,
    network,
)
from deploy import deploy_set_Chainflip_contracts

print(network.show_active())

DEPLOYER = accounts[0]
ALICE = accounts[1]
BOB = accounts[2]
CHARLIE = accounts[3]
DENICE = accounts[4]
GOVERNOR = accounts[0]
GOVERNOR_2 = accounts[5]
COMMUNITY_KEY = accounts[6]
COMMUNITY_KEY_2 = accounts[7]


cf = deploy_set_Chainflip_contracts(
    DEPLOYER, KeyManager, Vault, StakeManager, FLIP, {"PREFUND_CONTRACTS": "False"}
)

cf.flip.transfer(ALICE, MAX_TEST_STAKE, {"from": DEPLOYER})
cf.flip.approve(cf.stakeManager, MAX_TEST_STAKE, {"from": ALICE})
cf.flip.transfer(BOB, MAX_TEST_STAKE, {"from": DEPLOYER})
cf.flip.approve(cf.stakeManager, MAX_TEST_STAKE, {"from": BOB})

print("========================= 😎  Deployed! 😎 ==========================\n")
print(f"KeyManager deployed by {DEPLOYER} to address: {cf.keyManager.address}\n")
print(f"Vault deployed by {DEPLOYER} to address: {cf.vault.address}\n")
print(f"StakeManager deployed by {DEPLOYER} to address: {cf.stakeManager.address}\n")
print(f"FLIP deployed by {DEPLOYER} to address: {cf.flip.address}\n")
print("======================================================================")


def main():
    print()


def all_events():
    print(f"\n-- Stake Manager Events --\n")
    all_stakeManager_events()
    chain.sleep(CLAIM_DELAY)
    print(f"\n-- Vault Events --\n")
    all_vault_events()
    print(f"\n-- FLIP Events --\n")
    all_flip_events()
    print(f"\n-- Key Manager Events --\n")
    all_keyManager_events()


def all_stakeManager_events():
    print(f"\n💰 Alice stakes {MIN_STAKE} with nodeID {JUNK_INT}\n")
    cf.stakeManager.stake(JUNK_INT, MIN_STAKE, NON_ZERO_ADDR, {"from": ALICE})

    claim_amount = int(MIN_STAKE / 3)
    print(f"\n💰 Alice registers a claim for {claim_amount} with nodeID {JUNK_INT}\n")
    args = (JUNK_INT, claim_amount, ALICE, chain.time() + (2 * CLAIM_DELAY))
    callDataNoSig = cf.stakeManager.registerClaim.encode_input(
        agg_null_sig(cf.keyManager.address, chain.id), *args
    )
    cf.stakeManager.registerClaim(
        AGG_SIGNER_1.getSigData(callDataNoSig, cf.keyManager.address), *args
    )

    chain.sleep(CLAIM_DELAY)

    print(f"\n💰 Alice executes a claim for nodeID {JUNK_INT}\n")
    cf.stakeManager.executeClaim(JUNK_INT)

    new_min_stake = int(MIN_STAKE / 3)
    print(f"\n💰 Denice sets the minimum stake to {new_min_stake}\n")
    cf.stakeManager.setMinStake(new_min_stake, {"from": GOVERNOR})

    print(f"\n🔐 Governance suspends execution of claims\n")
    cf.stakeManager.suspend({"from": GOVERNOR})

    print(f"\n🔐 Community disables guard\n")
    cf.stakeManager.disableCommunityGuard({"from": cf.communityKey})

    print(f"\n💸 Governance withdraws all FLIP\n")
    cf.stakeManager.govWithdraw({"from": GOVERNOR})

    print(f"\n🔐 Community enables guard\n")
    cf.stakeManager.enableCommunityGuard({"from": cf.communityKey})

    print(f"\n🔐 Governance resumes execution of claims\n")
    cf.stakeManager.resume({"from": GOVERNOR})

    # Last StakeManager event to emit because we set a wrong new KeyManager address

    print(f"\n🔑 Update the keyManager address in Stake Manager🔑\n")
    callDataNoSig = cf.stakeManager.updateKeyManager.encode_input(
        agg_null_sig(cf.keyManager.address, chain.id), NON_ZERO_ADDR
    )
    cf.stakeManager.updateKeyManager(
        AGG_SIGNER_1.getSigData(callDataNoSig, cf.keyManager.address),
        NON_ZERO_ADDR,
    )


def all_keyManager_events():
    # KeyNonceConsumersSet and setFlip events have already been emitted in the deployment script

    chain.sleep(AGG_KEY_TIMEOUT)

    print(f"\n🔑 Governance Key sets the new Aggregate Key 🔑\n")
    cf.keyManager.setAggKeyWithGovKey(AGG_SIGNER_1.getPubData(), {"from": GOVERNOR})

    chain.sleep(CLAIM_DELAY)

    print(f"\n🔑 Governance Key sets the new Governance Key 🔑\n")
    cf.keyManager.setGovKeyWithGovKey(GOVERNOR_2, {"from": GOVERNOR})

    chain.sleep(CLAIM_DELAY)

    print(f"\n🔑 Aggregate Key sets the new Aggregate Key 🔑\n")
    callDataNoSig = cf.keyManager.setAggKeyWithAggKey.encode_input(
        agg_null_sig(cf.keyManager.address, chain.id), AGG_SIGNER_2.getPubData()
    )
    cf.keyManager.setAggKeyWithAggKey(
        AGG_SIGNER_1.getSigData(callDataNoSig, cf.keyManager.address),
        AGG_SIGNER_2.getPubData(),
    )

    chain.sleep(CLAIM_DELAY)

    print(f"\n🔑 Aggregate Key sets the new Aggregate Key 🔑\n")
    callDataNoSig = cf.keyManager.setAggKeyWithAggKey.encode_input(
        agg_null_sig(cf.keyManager.address, chain.id), AGG_SIGNER_1.getPubData()
    )
    cf.keyManager.setAggKeyWithAggKey(
        AGG_SIGNER_2.getSigData(callDataNoSig, cf.keyManager.address),
        AGG_SIGNER_1.getPubData(),
    )

<<<<<<< HEAD
    print(f"\n🔑 Update the Key Nonce Consumer list (whitelist) 🔑\n")
    callDataNoSig = cf.keyManager.updateCanConsumeKeyNonce.encode_input(
        agg_null_sig(cf.keyManager.address, chain.id), cf.whitelisted, cf.whitelisted
    )
    cf.keyManager.updateCanConsumeKeyNonce(
        AGG_SIGNER_1.getSigData(callDataNoSig, cf.keyManager.address),
        cf.whitelisted,
        cf.whitelisted,
    )


def all_flip_events():
    stateChainBlockNumber = 100
    print(
        f"\n💰 Denice sets the new total supply to {NEW_TOTAL_SUPPLY_MINT} at state chain block {stateChainBlockNumber}\n"
    )
    callDataNoSig = cf.flip.updateFlipSupply.encode_input(
        agg_null_sig(cf.keyManager.address, chain.id),
        NEW_TOTAL_SUPPLY_MINT,
        stateChainBlockNumber,
        cf.stakeManager.address,
    )
    cf.flip.updateFlipSupply(
        AGG_SIGNER_1.getSigData(callDataNoSig, cf.keyManager.address),
        NEW_TOTAL_SUPPLY_MINT,
        stateChainBlockNumber,
        cf.stakeManager.address,
        {"from": DENICE},
    )

    print(f"\n🔑 Update the keyManager address in FLIP🔑\n")
    callDataNoSig = cf.flip.updateKeyManager.encode_input(
        agg_null_sig(cf.keyManager.address, chain.id), NON_ZERO_ADDR
    )
    cf.flip.updateKeyManager(
        AGG_SIGNER_1.getSigData(callDataNoSig, cf.keyManager.address),
        NON_ZERO_ADDR,
    )


def all_vault_events():
    print(f"\n🔐 Enable Vault swaps\n")
    cf.vault.enableSwaps({"from": GOVERNOR})

    print(
        f"\n💰 Alice swaps {TEST_AMNT} ETH with EgressParams ETH:BTC and egressReceiver {JUNK_HEX}\n"
    )
    cf.vault.swapETH("ETH:BTC", JUNK_HEX, {"amount": TEST_AMNT})

    print(
        f"\n💰 Alice swaps {TEST_AMNT} IngressToken {cf.flip} with EgressParams FLIP:BTC and egressReceiver {JUNK_HEX}\n"
    )
    cf.flip.approve(cf.vault, TEST_AMNT)
    cf.vault.swapToken(
        "FLIP:BTC",
        JUNK_HEX,
        cf.flip,
        TEST_AMNT,
    )

    print(f"\n🔐 Disable Vault swaps\n")
    cf.vault.disableSwaps({"from": GOVERNOR})

    print(f"\n🔐 Governance suspends execution of claims\n")
    cf.vault.suspend({"from": GOVERNOR})

    print(f"\n🔐 Community disables guard\n")
    cf.vault.disableCommunityGuard({"from": cf.communityKey})

    chain.sleep(AGG_KEY_EMERGENCY_TIMEOUT)

    print(f"\n💸 Governance withdraws all ETH and FLIP\n")
    cf.vault.govWithdraw([ETH_ADDR, cf.flip], {"from": GOVERNOR})

    print(f"\n🔐 Community enables guard\n")
    cf.vault.enableCommunityGuard({"from": cf.communityKey})

    print(f"\n🔐 Governance resumes execution of claims\n")
    cf.vault.resume({"from": GOVERNOR})

    print(f"\n🔑 Update the keyManager address in the Vault🔑\n")
    callDataNoSig = cf.vault.updateKeyManager.encode_input(
        agg_null_sig(cf.keyManager.address, chain.id), NON_ZERO_ADDR
    )
    cf.vault.updateKeyManager(
        AGG_SIGNER_1.getSigData(callDataNoSig, cf.keyManager.address),
        NON_ZERO_ADDR,
    )
=======
    chain.sleep(CLAIM_DELAY)

    print(f"\n🔑 Aggregate Key sets the new Governance Key 🔑\n")
    callDataNoSig = cf.keyManager.setGovKeyWithAggKey.encode_input(
        agg_null_sig(cf.keyManager.address, chain.id), GOVERNOR
    )
    cf.keyManager.setGovKeyWithAggKey(
        AGG_SIGNER_1.getSigData(callDataNoSig, cf.keyManager.address),
        GOVERNOR,
    )

    chain.sleep(CLAIM_DELAY)

    print(f"\n🔑 Community Key sets the new Community Key 🔑\n")
    cf.keyManager.setCommKeyWithCommKey(COMMUNITY_KEY_2, {"from": COMMUNITY_KEY})

    chain.sleep(CLAIM_DELAY)

    print(f"\n🔑 Aggregate Key sets the new Community Key 🔑\n")
    callDataNoSig = cf.keyManager.setCommKeyWithAggKey.encode_input(
        agg_null_sig(cf.keyManager.address, chain.id), COMMUNITY_KEY
    )
    cf.keyManager.setCommKeyWithAggKey(
        AGG_SIGNER_1.getSigData(callDataNoSig, cf.keyManager.address),
        COMMUNITY_KEY,
    )

    chain.sleep(CLAIM_DELAY)

    print(f"\n🔐 Governance calls for an action\n")

    cf.keyManager.govAction(JUNK_HEX, {"from": GOVERNOR})
>>>>>>> 99995a75
<|MERGE_RESOLUTION|>--- conflicted
+++ resolved
@@ -145,8 +145,40 @@
         AGG_SIGNER_2.getSigData(callDataNoSig, cf.keyManager.address),
         AGG_SIGNER_1.getPubData(),
     )
-
-<<<<<<< HEAD
+    
+        chain.sleep(CLAIM_DELAY)
+
+    print(f"\n🔑 Aggregate Key sets the new Governance Key 🔑\n")
+    callDataNoSig = cf.keyManager.setGovKeyWithAggKey.encode_input(
+        agg_null_sig(cf.keyManager.address, chain.id), GOVERNOR
+    )
+    cf.keyManager.setGovKeyWithAggKey(
+        AGG_SIGNER_1.getSigData(callDataNoSig, cf.keyManager.address),
+        GOVERNOR,
+    )
+
+    chain.sleep(CLAIM_DELAY)
+
+    print(f"\n🔑 Community Key sets the new Community Key 🔑\n")
+    cf.keyManager.setCommKeyWithCommKey(COMMUNITY_KEY_2, {"from": COMMUNITY_KEY})
+
+    chain.sleep(CLAIM_DELAY)
+
+    print(f"\n🔑 Aggregate Key sets the new Community Key 🔑\n")
+    callDataNoSig = cf.keyManager.setCommKeyWithAggKey.encode_input(
+        agg_null_sig(cf.keyManager.address, chain.id), COMMUNITY_KEY
+    )
+    cf.keyManager.setCommKeyWithAggKey(
+        AGG_SIGNER_1.getSigData(callDataNoSig, cf.keyManager.address),
+        COMMUNITY_KEY,
+    )
+
+    chain.sleep(CLAIM_DELAY)
+
+    print(f"\n🔐 Governance calls for an action\n")
+
+    cf.keyManager.govAction(JUNK_HEX, {"from": GOVERNOR})
+
     print(f"\n🔑 Update the Key Nonce Consumer list (whitelist) 🔑\n")
     callDataNoSig = cf.keyManager.updateCanConsumeKeyNonce.encode_input(
         agg_null_sig(cf.keyManager.address, chain.id), cf.whitelisted, cf.whitelisted
@@ -234,38 +266,4 @@
     cf.vault.updateKeyManager(
         AGG_SIGNER_1.getSigData(callDataNoSig, cf.keyManager.address),
         NON_ZERO_ADDR,
-    )
-=======
-    chain.sleep(CLAIM_DELAY)
-
-    print(f"\n🔑 Aggregate Key sets the new Governance Key 🔑\n")
-    callDataNoSig = cf.keyManager.setGovKeyWithAggKey.encode_input(
-        agg_null_sig(cf.keyManager.address, chain.id), GOVERNOR
-    )
-    cf.keyManager.setGovKeyWithAggKey(
-        AGG_SIGNER_1.getSigData(callDataNoSig, cf.keyManager.address),
-        GOVERNOR,
-    )
-
-    chain.sleep(CLAIM_DELAY)
-
-    print(f"\n🔑 Community Key sets the new Community Key 🔑\n")
-    cf.keyManager.setCommKeyWithCommKey(COMMUNITY_KEY_2, {"from": COMMUNITY_KEY})
-
-    chain.sleep(CLAIM_DELAY)
-
-    print(f"\n🔑 Aggregate Key sets the new Community Key 🔑\n")
-    callDataNoSig = cf.keyManager.setCommKeyWithAggKey.encode_input(
-        agg_null_sig(cf.keyManager.address, chain.id), COMMUNITY_KEY
-    )
-    cf.keyManager.setCommKeyWithAggKey(
-        AGG_SIGNER_1.getSigData(callDataNoSig, cf.keyManager.address),
-        COMMUNITY_KEY,
-    )
-
-    chain.sleep(CLAIM_DELAY)
-
-    print(f"\n🔐 Governance calls for an action\n")
-
-    cf.keyManager.govAction(JUNK_HEX, {"from": GOVERNOR})
->>>>>>> 99995a75
+    )