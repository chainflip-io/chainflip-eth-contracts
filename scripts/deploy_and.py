--- conflicted
+++ resolved
@@ -224,7 +224,6 @@
     cf.vault.enablexCalls({"from": GOVERNOR})
 
     print(
-<<<<<<< HEAD
         f"\n💰 Alice xCalls with message {JUNK_HEX} to destination address {JUNK_STR}, dstChain {JUNK_INT}, swaps {TEST_AMNT} ETH, swapIntent USDC and refund Address {ALICE}\n"
     )
     cf.vault.xCallNative(
@@ -239,11 +238,6 @@
 
     print(f"\n🔐 Disable Vault xCalls\n")
     cf.vault.disablexCalls({"from": GOVERNOR})
-=======
-        f"\n💰 Alice swaps {TEST_AMNT} NATIVE with EgressParams NATIVE:BTC and egressReceiver {JUNK_HEX}\n"
-    )
-    cf.vault.swapNative("NATIVE:BTC", JUNK_HEX, {"amount": TEST_AMNT})
->>>>>>> 41913f3b
 
     print(
         f"\n💰 Alice swaps {TEST_AMNT} ETH with swapIntent BTC, destination address {JUNK_STR} and dstChain {JUNK_INT}\n"
