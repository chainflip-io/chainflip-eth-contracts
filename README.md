# Chainflip Ethereum Contracts

This repository contains the Ethereum smart contracts which are used to handle deposits and withdrawals based on signatures submitted via the vault nodes.

Additional information can be found in the [Ethereum Research](https://github.com/chainflip-io/ethereum-research) repository.

## Dependencies

- Python 2.7 or 3.5+
For Ubuntu `sudo apt-get install python3 python-dev python3-dev build-essential`
- [Poetry (Python dependency manager)](https://python-poetry.org/docs/)

## Setup

First, ensure you have Poetry installed.

```bash
git clone git@github.com:chainflip-io/chainflip-eth-contracts.git
cd chainflip-eth-contracts
poetry shell
poetry install
brownie pm install OpenZeppelin/openzeppelin-contracts@4.0.0
```

Then, create a `.env` file using `.env.example` as a reference. ~~You will need an infura key to run the tests~~, and a seed to run the deploy script on a live network.

### Running Tests

```bash
# Run without the stateful tests, because they take hours
brownie test --stateful false
```

### Generating Docs

Requires [Yarn](https://yarnpkg.com) and [NPX](https://www.npmjs.com/package/npx) to be installed.

```bash
yarn
npx solidity-docgen --solc-module solc-0.8
```

## Notes

Brownie and `solidity-docgen` don't play very nice with each other. For this reason we've installed the OpenZeppelin contracts through both the brownie package manager (because it doesn't like node_modules when compiling internally), and `yarn` (because `solc` doesn't search the `~/.brownie` folder for packages).

This isn't an ideal solution but it'll do for now.

## Deploy the contracts

The deploying account will be allocated all the FLIP on a testnet (90M)

Inside the poetry shell:

```bash
# ensure that the ETH account associated with this seed has ETH on that network
export SEED=<your seed phrase>
# deploy the contracts to rinkeby.
brownie run deploy_contracts --network rinkeby
```

## Useful commands

<<<<<<< HEAD
NB: You may need to run the tests with the additional `--network mainnet-fork`

=======
>>>>>>> 7062b5b1
`brownie test -s` - runs with the `print` outputs in tests. Currently there are only `print` outputs in the stateful test so one can visually verify that most txs are valid and not reverting

`brownie test --stateful false` runs all tests EXCEPT stateful tests

`brownie test --stateful true` runs ONLY the stateful tests<|MERGE_RESOLUTION|>--- conflicted
+++ resolved
@@ -61,11 +61,6 @@
 
 ## Useful commands
 
-<<<<<<< HEAD
-NB: You may need to run the tests with the additional `--network mainnet-fork`
-
-=======
->>>>>>> 7062b5b1
 `brownie test -s` - runs with the `print` outputs in tests. Currently there are only `print` outputs in the stateful test so one can visually verify that most txs are valid and not reverting
 
 `brownie test --stateful false` runs all tests EXCEPT stateful tests
