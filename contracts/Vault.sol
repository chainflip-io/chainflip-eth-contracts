--- conflicted
+++ resolved
@@ -22,66 +22,6 @@
     uint256 private constant _AGG_KEY_EMERGENCY_TIMEOUT = 3 days;
     uint256 private constant _GAS_TO_FORWARD = 3500;
 
-<<<<<<< HEAD
-    event TransferNativeFailed(address payable indexed recipient, uint256 amount);
-    event TransferTokenFailed(address payable indexed recipient, uint256 amount, address indexed token, bytes reason);
-
-    event SwapNative(
-        uint32 dstChain,
-        bytes dstAddress,
-        uint32 dstToken,
-        uint256 amount,
-        address indexed sender,
-        bytes cfParameters
-    );
-    event SwapToken(
-        uint32 dstChain,
-        bytes dstAddress,
-        uint32 dstToken,
-        address srcToken,
-        uint256 amount,
-        address indexed sender,
-        bytes cfParameters
-    );
-
-    /// @dev dstAddress is not indexed because indexing a dynamic type (bytes) for it to be filtered,
-    ///      makes it so we won't be able to decode it unless we specifically search for it. If we want
-    ///      to filter it and decode it then we would need to have both the indexed and the non-indexed
-    ///      version in the event.
-    event XCallNative(
-        uint32 dstChain,
-        bytes dstAddress,
-        uint32 dstToken,
-        uint256 amount,
-        address indexed sender,
-        bytes message,
-        uint256 gasAmount,
-        bytes cfParameters
-    );
-    event XCallToken(
-        uint32 dstChain,
-        bytes dstAddress,
-        uint32 dstToken,
-        address srcToken,
-        uint256 amount,
-        address indexed sender,
-        bytes message,
-        uint256 gasAmount,
-        bytes cfParameters
-    );
-
-    event AddGasNative(bytes32 swapID, uint256 amount);
-    event AddGasToken(bytes32 swapID, uint256 amount, address token);
-
-    event ExecuteActionsFailed(
-        address payable indexed multicallAddress,
-        uint256 amount,
-        address indexed token,
-        bytes reason
-    );
-
-=======
->>>>>>> d9abb5f2
     constructor(IKeyManager keyManager) AggKeyNonceConsumer(keyManager) {}
 
     /// @dev   Get the governor address from the KeyManager. This is called by the onlyGovernor
@@ -604,23 +544,17 @@
     //////////////////////////////////////////////////////////////
 
     /**
-<<<<<<< HEAD
-     * @notice  Transfer funds and pass calldata to be executed on another multicall contract.
-     * @dev     Can be used to make calls to settle funds on an auxiliary chain via another protocol.
-     *          That can be to egress funds or, in case of leveraging USDC CCTP, to mint bridged USDC.
-     * @dev     Calls are not reverted upon Multicall.Run failure so the nonce gets consumed. The 
-     *          gasMulticall parameters is needed to prevent an insufficient gas griefing attack. 
-=======
      * @notice  Transfer funds and pass calldata to be executed on a Multicall contract.
      * @dev     For safety purposes it's preferred to execute calldata externally with
      *          a limited amount of funds instead of executing arbitrary calldata here.
->>>>>>> d9abb5f2
-     * @param sigData   Struct containing the signature data over the message
-     *                  to verify, signed by the aggregate key.
+     * @dev     Calls are not reverted upon Multicall.run() failure so the nonce gets consumed. The 
+     *          gasMulticall parameters is needed to prevent an insufficient gas griefing attack. 
+     * @param sigData         Struct containing the signature data over the message
+     *                        to verify, signed by the aggregate key.
      * @param transferParams  The transfer parameters inluding the token and amount to be transferred
-     *                  and the multicall contract address.
-     * @param calls     Array of actions to be executed.
-     * @param gasMulticall Gas that must be forwarded to the multicall.
+     *                        and the multicall contract address.
+     * @param calls           Array of actions to be executed.
+     * @param gasMulticall    Gas that must be forwarded to the multicall.
 
      */
     function executeActions(
