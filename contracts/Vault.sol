--- conflicted
+++ resolved
@@ -21,13 +21,8 @@
     uint256 private constant _AGG_KEY_EMERGENCY_TIMEOUT = 14 days;
     uint256 private constant _GAS_TO_FORWARD = 3500;
 
-<<<<<<< HEAD
     event TransferFailed(address payable indexed recipient, uint256 amount);
-    event SwapETH(uint256 amount, string egressParams, bytes32 egressReceiver);
-=======
-    event TransferFailed(address payable indexed recipient, uint256 amount, bytes lowLevelData);
     event SwapNative(uint256 amount, string egressParams, bytes32 egressReceiver);
->>>>>>> a7eee698
     event SwapToken(address ingressToken, uint256 amount, string egressParams, bytes32 egressReceiver);
     event SwapsEnabled(bool enabled);
 
@@ -178,27 +173,10 @@
     }
 
     /**
-<<<<<<< HEAD
      * @notice  Transfers ETH or a token from this vault to a recipient
      * @dev     Using "send" function to only send a set amount of gas, preventing the recipient
      *          from using all the transfer batch gas. Also, not reverting on failure so it can't
      *          block the batch transfer.
-=======
-     * @notice  Annoyingly, doing `try addr.transfer` in `_transfer` fails because
-     *          Solidity doesn't see the `address` type as an external contract
-     *          and so doing try/catch on it won't work. Need to make it an external
-     *          call, and doing `this.something` counts as an external call, but that
-     *          means we need a fcn that just sends eth
-     * @param recipient The address to receive the native token
-     */
-    function sendEth(address payable recipient) external payable {
-        require(msg.sender == address(this), "Vault: only Vault can sendEth");
-        recipient.transfer(msg.value);
-    }
-
-    /**
-     * @notice  Transfers native or a token from this vault to a recipient
->>>>>>> a7eee698
      * @param token The address of the token to be transferred
      * @param recipient The address of the recipient of the transfer
      * @param amount    The amount to transfer, in wei (uint)
@@ -208,19 +186,13 @@
         address payable recipient,
         uint256 amount
     ) private {
-<<<<<<< HEAD
-        if (address(token) == _ETH_ADDR) {
+        if (address(token) == _NATIVE_ADDR) {
             // Disable because we don't want to revert on failure. Forward only a set amount of gas
             // so the receivers can't consume all the gas.
             // solhint-disable-next-line avoid-low-level-calls
             (bool success, ) = recipient.call{gas: _GAS_TO_FORWARD, value: amount}("");
             if (!success) {
                 emit TransferFailed(recipient, amount);
-=======
-        if (address(token) == _NATIVE_ADDR) {
-            try this.sendEth{value: amount}(recipient) {} catch (bytes memory lowLevelData) {
-                emit TransferFailed(recipient, amount, lowLevelData);
->>>>>>> a7eee698
             }
         } else {
             token.safeTransfer(recipient, amount);
