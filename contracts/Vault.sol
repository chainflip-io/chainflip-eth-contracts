pragma solidity ^0.8.0;


import "@openzeppelin/contracts/token/ERC20/utils/SafeERC20.sol";
import "./interfaces/IVault.sol";
import "./interfaces/IKeyManager.sol";
import "./interfaces/IERC20Lite.sol";
import "./abstract/Shared.sol";
import "./DepositEth.sol";
import "./DepositToken.sol";


/**
* @title    Vault contract
* @notice   The vault for holding ETH/tokens and deploying contracts
*           for fetching individual deposits
* @author   Quantaf1re (James Key)
*/
contract Vault is IVault, Shared {

    using SafeERC20 for IERC20;

    /// @dev    The KeyManager used to checks sigs used in functions here
    IKeyManager private immutable _keyManager;


    event TransferFailed(
        address payable indexed recipient,
        uint amount,
        bytes lowLevelData
    );


    constructor(IKeyManager keyManager) {
        _keyManager = keyManager;
    }


    /**
     * @notice  Can do a combination of all fcns in this contract. It first fetches all
     *          deposits specified with fetchSwapIDs and fetchTokens (which are requried
     *          to be of equal length), then it performs all transfers specified with the rest
     *          of the inputs, the same as transferBatch (where all inputs are again required
     *          to be of equal length - however the lengths of the fetch inputs do not have to
     *          be equal to lengths of the transfer inputs). Fetches/transfers of ETH are indicated
     *          with 0xEeeeeEeeeEeEeeEeEeEeeEEEeeeeEeeeeeeeEEeE as the token address. It is assumed
     *          that the elements of each array match in terms of ordering, i.e. a given
     *          fetch should should have the same index swapIDs[i] and tokens[i]
     * @param sigData   The keccak256 hash over the msg (uint) (here that's
     *                  a hash over the calldata to the function with an empty sigData) and
     *                  sig over that hash (uint) from the aggregate key
     * @param fetchSwapIDs      The unique identifiers for this swap (bytes32[]), used for create2
     * @param fetchTokens   The addresses of the tokens to be transferred
     * @param tranTokens    The addresses of the tokens to be transferred
     * @param tranRecipients    The address of the recipient of the transfer
     * @param tranAmounts       The amount to transfer, in wei (uint)
     */
    function allBatch(
        SigData calldata sigData,
        bytes32[] calldata fetchSwapIDs,
        IERC20[] calldata fetchTokens,
        IERC20[] calldata tranTokens,
        address payable[] calldata tranRecipients,
        uint[] calldata tranAmounts
    ) external override refundGas validSig(
        sigData,
        keccak256(
            abi.encodeWithSelector(
                this.allBatch.selector,
                SigData(0, 0, sigData.nonce, address(0)),
                fetchSwapIDs,
                fetchTokens,
                tranTokens,
                tranRecipients,
                tranAmounts
            )
        ),
        KeyID.AGG
    ) {
        // Can't put these as modifiers annoyingly because it creates
        // a 'stack too deep' error
        require(
            fetchSwapIDs.length == fetchTokens.length &&
            tranTokens.length == tranRecipients.length &&
            tranRecipients.length == tranAmounts.length,
            "Vault: arrays not same length"
        );

        // Fetch all deposits
<<<<<<< HEAD
        for (uint i; i < fetchSwapIDs.length; i++) {
            if (address(fetchTokens[i]) == _ETH_ADDR) {
=======
        for (uint i = 0; i < fetchSwapIDs.length; i++) {
            if (fetchTokenAddrs[i] == _ETH_ADDR) {
>>>>>>> e95b8b32
                new DepositEth{salt: fetchSwapIDs[i]}();
            } else {
                new DepositToken{salt: fetchSwapIDs[i]}(IERC20Lite(address(fetchTokens[i])));
            }
        }

        // Send all transfers
        _transferBatch(tranTokens, tranRecipients, tranAmounts);
    }


    //////////////////////////////////////////////////////////////
    //                                                          //
    //                          Transfers                       //
    //                                                          //
    //////////////////////////////////////////////////////////////

    /**
     * @notice  Transfers ETH or a token from this vault to a recipient
     * @param sigData   The keccak256 hash over the msg (uint) (here that's
     *                  a hash over the calldata to the function with an empty sigData) and
     *                  sig over that hash (uint) from the aggregate key
     * @param token The address of the token to be transferred
     * @param recipient The address of the recipient of the transfer
     * @param amount    The amount to transfer, in wei (uint)
     */
    function transfer(
        SigData calldata sigData,
        IERC20 token,
        address payable recipient,
        uint amount
    ) external override nzAddr(address(token)) nzAddr(recipient) nzUint(amount) validSig(
        sigData,
        keccak256(
            abi.encodeWithSelector(
                this.transfer.selector,
                SigData(0, 0, sigData.nonce, address(0)),
                token,
                recipient,
                amount
            )
        ),
        KeyID.AGG
    ) {
        _transfer(token, recipient, amount);
    }

    /**
     * @notice  Transfers ETH or tokens from this vault to recipients. It is assumed
     *          that the elements of each array match in terms of ordering, i.e. a given
     *          transfer should should have the same index tokens[i], recipients[i],
     *          and amounts[i].
     * @param sigData   The keccak256 hash over the msg (uint) (here that's
     *                  a hash over the calldata to the function with an empty sigData) and
     *                  sig over that hash (uint) from the aggregate key
     * @param tokens    The addresses of the tokens to be transferred
     * @param recipients The address of the recipient of the transfer
     * @param amounts    The amount to transfer, in wei (uint)
     */
    function transferBatch(
        SigData calldata sigData,
        IERC20[] calldata tokens,
        address payable[] calldata recipients,
        uint[] calldata amounts
    ) external override refundGas validSig(
        sigData,
        keccak256(
            abi.encodeWithSelector(
                this.transferBatch.selector,
                SigData(0, 0, sigData.nonce, address(0)),
                tokens,
                recipients,
                amounts
            )
        ),
        KeyID.AGG
    ) {
        require(
            tokens.length == recipients.length &&
            recipients.length == amounts.length,
            "Vault: arrays not same length"
        );

        _transferBatch(tokens, recipients, amounts);
    }

    /**
     * @notice  Transfers ETH or tokens from this vault to recipients. It is assumed
     *          that the elements of each array match in terms of ordering, i.e. a given
     *          transfer should should have the same index tokens[i], recipients[i],
     *          and amounts[i].
     * @param tokens The addresses of the tokens to be transferred
     * @param recipients The address of the recipient of the transfer
     * @param amounts    The amount to transfer, in wei (uint)
     */
    function _transferBatch(
        IERC20[] calldata tokens,
        address payable[] calldata recipients,
        uint[] calldata amounts
    ) private {
<<<<<<< HEAD
        for (uint i; i < tokens.length; i++) {
            _transfer(tokens[i], recipients[i], amounts[i]);
=======
        for (uint i = 0; i < tokenAddrs.length; i++) {
            _transfer(tokenAddrs[i], recipients[i], amounts[i]);
>>>>>>> e95b8b32
        }
    }

    /**
     * @notice  Annoyingly, doing `try addr.transfer` in `_transfer` fails because
     *          Solidity doesn't see the `address` type as an external contract
     *          and so doing try/catch on it won't work. Need to make it an external
     *          call, and doing `this.something` counts as an external call, but that
     *          means we need a fcn that just sends eth
     * @param recipient The address to receive the ETH
     */
    function sendEth(address payable recipient) external payable {
        require(msg.sender == address(this), "Vault: only Vault can send ETH");
        recipient.transfer(msg.value);
    }

    /**
     * @notice  Transfers ETH or a token from this vault to a recipient
     * @param token The address of the token to be transferred
     * @param recipient The address of the recipient of the transfer
     * @param amount    The amount to transfer, in wei (uint)
     */
    function _transfer(
        IERC20 token,
        address payable recipient,
        uint amount
    ) private {
        if (address(token) == _ETH_ADDR) {
            try this.sendEth{value: amount}(recipient) {
            } catch (bytes memory lowLevelData) {
                emit TransferFailed(recipient, amount, lowLevelData);
            }
        } else {
            // It would be nice to wrap require around this line, but
            // some older tokens don't return a bool
            IERC20(token).safeTransfer(recipient, amount);
        }
    }


    //////////////////////////////////////////////////////////////
    //                                                          //
    //                        Fetch Deposits                    //
    //                                                          //
    //////////////////////////////////////////////////////////////

    /**
     * @notice  Retrieves ETH from an address, deterministically generated using
     *          create2, by creating a contract for that address, sending it to this vault, and
     *          then destroying
     * @param sigData   The keccak256 hash over the msg (uint) (here that's normally
     *                  a hash over the calldata to the function with an empty sigData) and
     *                  sig over that hash (uint) from the aggregate key
     * @param swapID    The unique identifier for this swap (bytes32)
     */
    function fetchDepositEth(
        SigData calldata sigData,
        bytes32 swapID
    ) external override nzBytes32(swapID) refundGas validSig(
        sigData,
        keccak256(
            abi.encodeWithSelector(
                this.fetchDepositEth.selector,
                SigData(0, 0, sigData.nonce, address(0)),
                swapID
            )
        ),
        KeyID.AGG
    ) {
        new DepositEth{salt: swapID}();
    }

    /**
     * @notice  Retrieves ETH from multiple addresses, deterministically generated using
     *          create2, by creating a contract for that address, sending it to this vault, and
     *          then destroying
     * @param sigData   The keccak256 hash over the msg (uint) (here that's normally
     *                  a hash over the calldata to the function with an empty sigData) and
     *                  sig over that hash (uint) from the aggregate key
     * @param swapIDs    The unique identifiers for this swap (bytes32)
     */
    function fetchDepositEthBatch(
        SigData calldata sigData,
        bytes32[] calldata swapIDs
    ) external override refundGas validSig(
        sigData,
        keccak256(
            abi.encodeWithSelector(
                this.fetchDepositEthBatch.selector,
                SigData(0, 0, sigData.nonce, address(0)),
                swapIDs
            )
        ),
        KeyID.AGG
    ) {
        for (uint i; i < swapIDs.length; i++) {
            new DepositEth{salt: swapIDs[i]}();
        }
    }

    /**
     * @notice  Retrieves a token from an address deterministically generated using
     *          create2 by creating a contract for that address, sending it to this vault, and
     *          then destroying
     * @param sigData   The keccak256 hash over the msg (uint) (here that's normally
     *                  a hash over the calldata to the function with an empty sigData) and
     *                  sig over that hash (uint) from the aggregate key
     * @param swapID    The unique identifier for this swap (bytes32), used for create2
     * @param tokenAddr The address of the token to be transferred
     */
    function fetchDepositToken(
        SigData calldata sigData,
        bytes32 swapID,
        address tokenAddr
    ) external override nzBytes32(swapID) nzAddr(tokenAddr) refundGas validSig(
        sigData,
        keccak256(
            abi.encodeWithSelector(
                this.fetchDepositToken.selector,
                SigData(0, 0, sigData.nonce, address(0)),
                swapID,
                tokenAddr
            )
        ),
        KeyID.AGG
    ) {
        new DepositToken{salt: swapID}(IERC20Lite(tokenAddr));
    }

    /**
     * @notice  Retrieves tokens from multiple addresses, deterministically generated using
     *          create2, by creating a contract for that address, sending it to this vault, and
     *          then destroying
     * @param sigData   The keccak256 hash over the msg (uint) (here that's normally
     *                  a hash over the calldata to the function with an empty sigData) and
     *                  sig over that hash (uint) from the aggregate key
     * @param swapIDs       The unique identifiers for this swap (bytes32[]), used for create2
     * @param tokens        The addresses of the tokens to be transferred
     */
    function fetchDepositTokenBatch(
        SigData calldata sigData,
        bytes32[] calldata swapIDs,
        IERC20[] calldata tokens
    ) external override refundGas validSig(
        sigData,
        keccak256(
            abi.encodeWithSelector(
                this.fetchDepositTokenBatch.selector,
                SigData(0, 0, sigData.nonce, address(0)),
                swapIDs,
                tokens
            )
        ),
        KeyID.AGG
    ) {
        require(
            swapIDs.length == tokens.length,
            "Vault: arrays not same length"
        );

        for (uint i; i < swapIDs.length; i++) {
            new DepositToken{salt: swapIDs[i]}(IERC20Lite(address(tokens[i])));
        }
    }


    //////////////////////////////////////////////////////////////
    //                                                          //
    //                          Getters                         //
    //                                                          //
    //////////////////////////////////////////////////////////////

    /**
     * @notice  Get the KeyManager address/interface that's used to validate sigs
     * @return  The KeyManager (IKeyManager)
     */
    function getKeyManager() external view override returns (IKeyManager) {
        return _keyManager;
    }


    //////////////////////////////////////////////////////////////
    //                                                          //
    //                          Modifiers                       //
    //                                                          //
    //////////////////////////////////////////////////////////////


    /// @dev    Calls isValidSig in _keyManager
    modifier validSig(
        SigData calldata sigData,
        bytes32 contractMsgHash,
        KeyID keyID
    ) {
        require(_keyManager.isValidSig(sigData, contractMsgHash, keyID));
        _;
    }

    //////////////////////////////////////////////////////////////
    //                                                          //
    //                          Fallbacks                       //
    //                                                          //
    //////////////////////////////////////////////////////////////

    /// @dev For receiving ETH when fetchDepositEth is called
    receive() external payable {}
}<|MERGE_RESOLUTION|>--- conflicted
+++ resolved
@@ -87,13 +87,8 @@
         );
 
         // Fetch all deposits
-<<<<<<< HEAD
-        for (uint i; i < fetchSwapIDs.length; i++) {
+        for (uint i = 0; i < fetchSwapIDs.length; i++) {
             if (address(fetchTokens[i]) == _ETH_ADDR) {
-=======
-        for (uint i = 0; i < fetchSwapIDs.length; i++) {
-            if (fetchTokenAddrs[i] == _ETH_ADDR) {
->>>>>>> e95b8b32
                 new DepositEth{salt: fetchSwapIDs[i]}();
             } else {
                 new DepositToken{salt: fetchSwapIDs[i]}(IERC20Lite(address(fetchTokens[i])));
@@ -194,13 +189,8 @@
         address payable[] calldata recipients,
         uint[] calldata amounts
     ) private {
-<<<<<<< HEAD
-        for (uint i; i < tokens.length; i++) {
+        for (uint i = 0; i < tokens.length; i++) {
             _transfer(tokens[i], recipients[i], amounts[i]);
-=======
-        for (uint i = 0; i < tokenAddrs.length; i++) {
-            _transfer(tokenAddrs[i], recipients[i], amounts[i]);
->>>>>>> e95b8b32
         }
     }
 
