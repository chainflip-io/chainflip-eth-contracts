pragma solidity ^0.8.0;

import "@openzeppelin/contracts/token/ERC20/utils/SafeERC20.sol";
import "./interfaces/IVault.sol";
import "./interfaces/IKeyManager.sol";
import "./interfaces/IERC20Lite.sol";
import "./abstract/Shared.sol";
<<<<<<< HEAD
import "./Deposit.sol";
=======
import "./DepositNative.sol";
import "./DepositToken.sol";
>>>>>>> a7eee698
import "./AggKeyNonceConsumer.sol";
import "./GovernanceCommunityGuarded.sol";

/**
 * @title    Vault contract
 * @notice   The vault for holding native/tokens and deploying contracts
 *           for fetching individual deposits
 */
contract Vault is IVault, AggKeyNonceConsumer, GovernanceCommunityGuarded {
    using SafeERC20 for IERC20;

    uint256 private constant _AGG_KEY_EMERGENCY_TIMEOUT = 14 days;

    event TransferFailed(address payable indexed recipient, uint256 amount, bytes lowLevelData);
    event SwapNative(uint256 amount, string egressParams, bytes32 egressReceiver);
    event SwapToken(address ingressToken, uint256 amount, string egressParams, bytes32 egressReceiver);
    event SwapsEnabled(bool enabled);

    bool private _swapsEnabled;

    constructor(IKeyManager keyManager) AggKeyNonceConsumer(keyManager) {}

    /// @dev   Get the governor address from the KeyManager. This is called by the onlyGovernor
    ///        modifier in the GovernanceCommunityGuarded. This logic can't be moved to the
    ///        GovernanceCommunityGuarded since it requires a reference to the KeyManager.
    function _getGovernor() internal view override returns (address) {
        return getKeyManager().getGovernanceKey();
    }

    /// @dev   Get the community key from the KeyManager. This is called by the isCommunityKey
    ///        modifier in the GovernanceCommunityGuarded. This logic can't be moved to the
    ///        GovernanceCommunityGuarded since it requires a reference to the KeyManager.
    function _getCommunityKey() internal view override returns (address) {
        return getKeyManager().getCommunityKey();
    }

    //////////////////////////////////////////////////////////////
    //                                                          //
    //                  Transfer and Fetch                      //
    //                                                          //
    //////////////////////////////////////////////////////////////

    /**
     * @notice  Can do a combination of all fcns in this contract. It first fetches all
     *          deposits , then it performs all transfers specified with the rest
     *          of the inputs, the same as transferBatch (where all inputs are again required
     *          to be of equal length - however the lengths of the fetch inputs do not have to
     *          be equal to lengths of the transfer inputs). Fetches/transfers of native are indicated
     *          with 0xEeeeeEeeeEeEeeEeEeEeeEEEeeeeEeeeeeeeEEeE as the token address. It is assumed
     *          that the elements of each array match in terms of ordering, i.e. a given
     *          fetch should should have the same index swapIDs[i] and tokens[i]
     * @param sigData   The keccak256 hash over the msg (uint) (here that's
     *                  a hash over the calldata to the function with an empty sigData) and
     *                  sig over that hash (uint) from the aggregate key
     * @param deployFetchParamsArray    The array of deploy and fetch parameters
     * @param fetchParamsArray    The array of fetch parameters
     * @param transferParamsArray The array of transfer parameters
     */
    function allBatch(
        SigData calldata sigData,
        DeployFetchParams[] calldata deployFetchParamsArray,
        FetchParams[] calldata fetchParamsArray,
        TransferParams[] calldata transferParamsArray
    )
        external
        override
        onlyNotSuspended
        consumesKeyNonce(
            sigData,
            keccak256(
                abi.encodeWithSelector(
                    this.allBatch.selector,
                    SigData(sigData.keyManAddr, sigData.chainID, 0, 0, sigData.nonce, address(0)),
                    deployFetchParamsArray,
                    fetchParamsArray,
                    transferParamsArray
                )
            )
        )
    {
        // Fetch all deposits
        _fetchBatch(deployFetchParamsArray, fetchParamsArray);

        // Send all transfers
        _transferBatch(transferParamsArray);
    }

    //////////////////////////////////////////////////////////////
    //                                                          //
    //                          Transfers                       //
    //                                                          //
    //////////////////////////////////////////////////////////////

    /**
     * @notice  Transfers native or a token from this vault to a recipient
     * @param sigData   The keccak256 hash over the msg (uint) (here that's
     *                  a hash over the calldata to the function with an empty sigData) and
     *                  sig over that hash (uint) from the aggregate key
     * @param transferParams       The transfer parameters
     */
    function transfer(SigData calldata sigData, TransferParams calldata transferParams)
        external
        override
        onlyNotSuspended
        nzAddr(address(transferParams.token))
        nzAddr(transferParams.recipient)
        nzUint(transferParams.amount)
        consumesKeyNonce(
            sigData,
            keccak256(
                abi.encodeWithSelector(
                    this.transfer.selector,
                    SigData(sigData.keyManAddr, sigData.chainID, 0, 0, sigData.nonce, address(0)),
                    transferParams
                )
            )
        )
    {
        _transfer(transferParams.token, transferParams.recipient, transferParams.amount);
    }

    /**
     * @notice  Transfers native or tokens from this vault to recipients. It is assumed
     *          that the elements of each array match in terms of ordering, i.e. a given
     *          transfer should should have the same index tokens[i], recipients[i],
     *          and amounts[i].
     * @param sigData   The keccak256 hash over the msg (uint) (here that's
     *                  a hash over the calldata to the function with an empty sigData) and
     *                  sig over that hash (uint) from the aggregate key
     * @param transferParamsArray The array of transfer parameters.
     */
    function transferBatch(SigData calldata sigData, TransferParams[] calldata transferParamsArray)
        external
        override
        onlyNotSuspended
        consumesKeyNonce(
            sigData,
            keccak256(
                abi.encodeWithSelector(
                    this.transferBatch.selector,
                    SigData(sigData.keyManAddr, sigData.chainID, 0, 0, sigData.nonce, address(0)),
                    transferParamsArray
                )
            )
        )
    {
        _transferBatch(transferParamsArray);
    }

    /**
     * @notice  Transfers native or tokens from this vault to recipients. It is assumed
     *          that the elements of each array match in terms of ordering, i.e. a given
     *          transfer should should have the same index tokens[i], recipients[i],
     *          and amounts[i].
     * @param transferParamsArray The array of transfer parameters.
     */
    function _transferBatch(TransferParams[] calldata transferParamsArray) private {
        uint256 length = transferParamsArray.length;
        for (uint256 i = 0; i < length; ) {
            _transfer(transferParamsArray[i].token, transferParamsArray[i].recipient, transferParamsArray[i].amount);
            unchecked {
                ++i;
            }
        }
    }

    /**
     * @notice  Annoyingly, doing `try addr.transfer` in `_transfer` fails because
     *          Solidity doesn't see the `address` type as an external contract
     *          and so doing try/catch on it won't work. Need to make it an external
     *          call, and doing `this.something` counts as an external call, but that
     *          means we need a fcn that just sends eth
     * @param recipient The address to receive the native token
     */
    function sendEth(address payable recipient) external payable {
        require(msg.sender == address(this), "Vault: only Vault can sendEth");
        recipient.transfer(msg.value);
    }

    /**
     * @notice  Transfers native or a token from this vault to a recipient
     * @param token The address of the token to be transferred
     * @param recipient The address of the recipient of the transfer
     * @param amount    The amount to transfer, in wei (uint)
     */
    function _transfer(
        IERC20 token,
        address payable recipient,
        uint256 amount
    ) private {
        if (address(token) == _NATIVE_ADDR) {
            try this.sendEth{value: amount}(recipient) {} catch (bytes memory lowLevelData) {
                emit TransferFailed(recipient, amount, lowLevelData);
            }
        } else {
            token.safeTransfer(recipient, amount);
        }
    }

    //////////////////////////////////////////////////////////////
    //                                                          //
    //                        Fetch Deposits                    //
    //                                                          //
    //////////////////////////////////////////////////////////////

    /**
<<<<<<< HEAD
     * @notice  Retrieves tokens from multiple addresses. Either from a deterministically generated 
     *          address using create2, by creating a contract for that address and sending it to this vault,
     *          or by calling the fetch function of an already deployed Deposit contract.

=======
     * @notice  Retrieves native and tokens from multiple addresses, deterministically generated using
     *          create2, by creating a contract for that address, sending it to this vault, and
     *          then destroying
     * @param fetchParamsArray    The array of fetch parameters
     */
    function _fetchBatch(FetchParams[] calldata fetchParamsArray) private {
        // Fetch all deposits
        uint256 length = fetchParamsArray.length;
        for (uint256 i = 0; i < length; ) {
            if (address(fetchParamsArray[i].token) == _NATIVE_ADDR) {
                new DepositNative{salt: fetchParamsArray[i].swapID}();
            } else {
                new DepositToken{salt: fetchParamsArray[i].swapID}(IERC20Lite(address(fetchParamsArray[i].token)));
            }
            unchecked {
                ++i;
            }
        }
    }

    /**
     * @notice  Retrieves native from an address, deterministically generated using
     *          create2, by creating a contract for that address, sending it to this vault, and
     *          then destroying
>>>>>>> a7eee698
     * @param sigData   The keccak256 hash over the msg (uint) (here that's normally
     *                  a hash over the calldata to the function with an empty sigData) and
     *                  sig over that hash (uint) from the aggregate key
     * @param deployFetchParamsArray    The array of deploy and fetch parameters
     * @param fetchParamsArray          The array of fetch parameters
     */
<<<<<<< HEAD
    function fetchBatch(
        SigData calldata sigData,
        DeployFetchParams[] calldata deployFetchParamsArray,
        FetchParams[] calldata fetchParamsArray
    )
=======
    function fetchDepositNative(SigData calldata sigData, bytes32 swapID)
>>>>>>> a7eee698
        external
        override
        onlyNotSuspended
        consumesKeyNonce(
            sigData,
            keccak256(
                abi.encodeWithSelector(
<<<<<<< HEAD
                    this.fetchBatch.selector,
=======
                    this.fetchDepositNative.selector,
>>>>>>> a7eee698
                    SigData(sigData.keyManAddr, sigData.chainID, 0, 0, sigData.nonce, address(0)),
                    deployFetchParamsArray,
                    fetchParamsArray
                )
            )
        )
    {
<<<<<<< HEAD
        _fetchBatch(deployFetchParamsArray, fetchParamsArray);
    }

    /**
     * @notice  Retrieves tokens from multiple addresses. Either from a deterministically generated
     *          address using create2, by creating a contract for that address and sending it to this vault,
     *          or by calling the fetch function of an already deployed Deposit contract.
     * @dev     FetchAndDeploy is executed first to handle the edge case , which probably shouldn't
     *          happen anyway, where a deploy and a fetch for the same address in the same batch.
     * @param deployFetchParamsArray    The array of deploy and fetch parameters
     * @param fetchParamsArray    The array of fetch parameters
     */
    function _fetchBatch(DeployFetchParams[] calldata deployFetchParamsArray, FetchParams[] calldata fetchParamsArray)
        private
    {
        // Deploy deposit contracts
        uint256 length = deployFetchParamsArray.length;
        uint256 i;
        for (i = 0; i < length; ) {
            new Deposit{salt: deployFetchParamsArray[i].swapID}(IERC20Lite(deployFetchParamsArray[i].token));
            unchecked {
                ++i;
            }
        }

        // Fetch from already deployed contracts
        length = fetchParamsArray.length;
        for (i = 0; i < length; ) {
            Deposit(fetchParamsArray[i].fetchContract).fetch(IERC20Lite(fetchParamsArray[i].token));
=======
        new DepositNative{salt: swapID}();
    }

    /**
     * @notice  Retrieves native from multiple addresses, deterministically generated using
     *          create2, by creating a contract for that address, sending it to this vault, and
     *          then destroying
     * @param sigData   The keccak256 hash over the msg (uint) (here that's normally
     *                  a hash over the calldata to the function with an empty sigData) and
     *                  sig over that hash (uint) from the aggregate key
     * @param swapIDs    The unique identifiers for this swap (bytes32)
     */
    function fetchDepositNativeBatch(SigData calldata sigData, bytes32[] calldata swapIDs)
        external
        override
        onlyNotSuspended
        consumesKeyNonce(
            sigData,
            keccak256(
                abi.encodeWithSelector(
                    this.fetchDepositNativeBatch.selector,
                    SigData(sigData.keyManAddr, sigData.chainID, 0, 0, sigData.nonce, address(0)),
                    swapIDs
                )
            )
        )
    {
        uint256 length = swapIDs.length;
        for (uint256 i; i < length; ) {
            new DepositNative{salt: swapIDs[i]}();
>>>>>>> a7eee698
            unchecked {
                ++i;
            }
        }
    }

    /**
     * @notice  Retrieves any token from an address, deterministically generated using
     *          create2, by creating a contract for that address, sending it to this vault.
     * @param sigData   The keccak256 hash over the msg (uint) (here that's normally
     *                  a hash over the calldata to the function with an empty sigData) and
     *                  sig over that hash (uint) from the aggregate key
     * @param deployFetchParams    The deploy and fetch parameters
     */
    function deployAndFetch(SigData calldata sigData, DeployFetchParams calldata deployFetchParams)
        external
        override
        onlyNotSuspended
        nzBytes32(deployFetchParams.swapID)
        nzAddr(address(deployFetchParams.token))
        consumesKeyNonce(
            sigData,
            keccak256(
                abi.encodeWithSelector(
                    this.deployAndFetch.selector,
                    SigData(sigData.keyManAddr, sigData.chainID, 0, 0, sigData.nonce, address(0)),
                    deployFetchParams
                )
            )
        )
    {
        new Deposit{salt: deployFetchParams.swapID}(IERC20Lite(deployFetchParams.token));
    }

    /**
     * @notice  Retrieves any token from an address where a Deposit contract is already deployed.
     * @param sigData   The keccak256 hash over the msg (uint) (here that's normally
     *                  a hash over the calldata to the function with an empty sigData) and
     *                  sig over that hash (uint) from the aggregate key
     * @param fetchParams    The fetch parameters
     */
    function fetch(SigData calldata sigData, FetchParams calldata fetchParams)
        external
        override
        onlyNotSuspended
        consumesKeyNonce(
            sigData,
            keccak256(
                abi.encodeWithSelector(
                    this.fetch.selector,
                    SigData(sigData.keyManAddr, sigData.chainID, 0, 0, sigData.nonce, address(0)),
                    fetchParams
                )
            )
        )
    {
        Deposit(fetchParams.fetchContract).fetch(IERC20Lite(fetchParams.token));
    }

    //////////////////////////////////////////////////////////////
    //                                                          //
    //                        Swaps                             //
    //                                                          //
    //////////////////////////////////////////////////////////////

    /**
     * @notice  Swaps native for a token in another chain. Function call needs to specify egress parameters
     * @param egressParams  String containing egress parameters
     * @param egressReceiver  Egress reciever's address
     */
    function swapNative(string calldata egressParams, bytes32 egressReceiver)
        external
        payable
        override
        onlyNotSuspended
        swapsEnabled
        nzUint(msg.value)
        nzBytes32(egressReceiver)
    {
        // The check for existing chainID, egressToken string and egressReceiver shall be done in the CFE
        emit SwapNative(msg.value, egressParams, egressReceiver);
    }

    /**
     * @notice  Swaps ERC20 Token for a token in another chain. Function call needs to specify the ingress and egress parameters
     * @param egressParams  String containing egress parameters
     * @param egressReceiver  Egress reciever's address
     * @param ingressToken  Ingress ERC20 token's address
     * @param amount  Amount of ingress token to swap
     */
    function swapToken(
        string calldata egressParams,
        bytes32 egressReceiver,
        IERC20 ingressToken,
        uint256 amount
    )
        external
        override
        onlyNotSuspended
        swapsEnabled
        nzUint(amount)
        nzAddr(address(ingressToken))
        nzBytes32(egressReceiver)
    {
        ingressToken.safeTransferFrom(msg.sender, address(this), amount);
        // The check for existing egresschain, egressToken and egressReceiver shall be done in the CFE
        emit SwapToken(address(ingressToken), amount, egressParams, egressReceiver);
    }

    //////////////////////////////////////////////////////////////
    //                                                          //
    //                        Governance                        //
    //                                                          //
    //////////////////////////////////////////////////////////////

    /**
     * @notice Withdraw all funds to governance address in case of emergency. This withdrawal needs
     *         to be approved by the Community and it can only be executed if no nonce from the
     *         current AggKey had been consumed in _AGG_KEY_TIMEOUT time. It is a last resort and
     *         can be used to rectify an emergency.
     * @param tokens    The addresses of the tokens to be transferred
     */
    function govWithdraw(IERC20[] calldata tokens)
        external
        override
        onlyGovernor
        onlyCommunityGuardDisabled
        onlySuspended
        timeoutEmergency
    {
        // Could use msg.sender or getGovernor() but hardcoding the get call just for extra safety
        address payable recipient = payable(getKeyManager().getGovernanceKey());

        // Transfer all native and ERC20 Tokens
        for (uint256 i = 0; i < tokens.length; i++) {
            if (address(tokens[i]) == _NATIVE_ADDR) {
                _transfer(IERC20(_NATIVE_ADDR), recipient, address(this).balance);
            } else {
                _transfer(tokens[i], recipient, tokens[i].balanceOf(address(this)));
            }
        }
    }

    /**
     * @notice  Enable swapNative and swapToken functionality by governance. Features disabled by default
     */
    function enableSwaps() external override onlyGovernor swapsDisabled {
        _swapsEnabled = true;
        emit SwapsEnabled(true);
    }

    /**
     * @notice  Disable swapNative and swapToken functionality by governance. Features disabled by default.
     */
    function disableSwaps() external override onlyGovernor swapsEnabled {
        _swapsEnabled = false;
        emit SwapsEnabled(false);
    }

    //////////////////////////////////////////////////////////////
    //                                                          //
    //                          Getters                         //
    //                                                          //
    //////////////////////////////////////////////////////////////

    /**
     * @notice  Get swapsEnabled
     * @return  The swapsEnableds state
     */
    function getSwapsEnabled() external view override returns (bool) {
        return _swapsEnabled;
    }

    //////////////////////////////////////////////////////////////
    //                                                          //
    //                          Modifiers                       //
    //                                                          //
    //////////////////////////////////////////////////////////////

    /// @dev    Check that no nonce of the current AggKey has been consumed in the last 14 days - emergency
    modifier timeoutEmergency() {
        require(
            block.timestamp - getKeyManager().getLastValidateTime() >= _AGG_KEY_EMERGENCY_TIMEOUT,
            "Vault: not enough time"
        );
        _;
    }

    /// @dev    Check that swaps are enabled
    modifier swapsEnabled() {
        require(_swapsEnabled, "Vault: swaps not enabled");
        _;
    }

    /// @dev    Check that swaps are disabled
    modifier swapsDisabled() {
        require(!_swapsEnabled, "Vault: swaps enabled");
        _;
    }

    //////////////////////////////////////////////////////////////
    //                                                          //
    //                          Fallbacks                       //
    //                                                          //
    //////////////////////////////////////////////////////////////

    /// @dev For receiving native when fetchDepositNative is called
    receive() external payable {}
}<|MERGE_RESOLUTION|>--- conflicted
+++ resolved
@@ -5,12 +5,7 @@
 import "./interfaces/IKeyManager.sol";
 import "./interfaces/IERC20Lite.sol";
 import "./abstract/Shared.sol";
-<<<<<<< HEAD
 import "./Deposit.sol";
-=======
-import "./DepositNative.sol";
-import "./DepositToken.sol";
->>>>>>> a7eee698
 import "./AggKeyNonceConsumer.sol";
 import "./GovernanceCommunityGuarded.sol";
 
@@ -217,64 +212,29 @@
     //////////////////////////////////////////////////////////////
 
     /**
-<<<<<<< HEAD
      * @notice  Retrieves tokens from multiple addresses. Either from a deterministically generated 
      *          address using create2, by creating a contract for that address and sending it to this vault,
      *          or by calling the fetch function of an already deployed Deposit contract.
 
-=======
-     * @notice  Retrieves native and tokens from multiple addresses, deterministically generated using
-     *          create2, by creating a contract for that address, sending it to this vault, and
-     *          then destroying
-     * @param fetchParamsArray    The array of fetch parameters
-     */
-    function _fetchBatch(FetchParams[] calldata fetchParamsArray) private {
-        // Fetch all deposits
-        uint256 length = fetchParamsArray.length;
-        for (uint256 i = 0; i < length; ) {
-            if (address(fetchParamsArray[i].token) == _NATIVE_ADDR) {
-                new DepositNative{salt: fetchParamsArray[i].swapID}();
-            } else {
-                new DepositToken{salt: fetchParamsArray[i].swapID}(IERC20Lite(address(fetchParamsArray[i].token)));
-            }
-            unchecked {
-                ++i;
-            }
-        }
-    }
-
-    /**
-     * @notice  Retrieves native from an address, deterministically generated using
-     *          create2, by creating a contract for that address, sending it to this vault, and
-     *          then destroying
->>>>>>> a7eee698
      * @param sigData   The keccak256 hash over the msg (uint) (here that's normally
      *                  a hash over the calldata to the function with an empty sigData) and
      *                  sig over that hash (uint) from the aggregate key
      * @param deployFetchParamsArray    The array of deploy and fetch parameters
      * @param fetchParamsArray          The array of fetch parameters
      */
-<<<<<<< HEAD
     function fetchBatch(
         SigData calldata sigData,
         DeployFetchParams[] calldata deployFetchParamsArray,
         FetchParams[] calldata fetchParamsArray
     )
-=======
-    function fetchDepositNative(SigData calldata sigData, bytes32 swapID)
->>>>>>> a7eee698
-        external
-        override
-        onlyNotSuspended
-        consumesKeyNonce(
-            sigData,
-            keccak256(
-                abi.encodeWithSelector(
-<<<<<<< HEAD
+        external
+        override
+        onlyNotSuspended
+        consumesKeyNonce(
+            sigData,
+            keccak256(
+                abi.encodeWithSelector(
                     this.fetchBatch.selector,
-=======
-                    this.fetchDepositNative.selector,
->>>>>>> a7eee698
                     SigData(sigData.keyManAddr, sigData.chainID, 0, 0, sigData.nonce, address(0)),
                     deployFetchParamsArray,
                     fetchParamsArray
@@ -282,7 +242,6 @@
             )
         )
     {
-<<<<<<< HEAD
         _fetchBatch(deployFetchParamsArray, fetchParamsArray);
     }
 
@@ -312,38 +271,6 @@
         length = fetchParamsArray.length;
         for (i = 0; i < length; ) {
             Deposit(fetchParamsArray[i].fetchContract).fetch(IERC20Lite(fetchParamsArray[i].token));
-=======
-        new DepositNative{salt: swapID}();
-    }
-
-    /**
-     * @notice  Retrieves native from multiple addresses, deterministically generated using
-     *          create2, by creating a contract for that address, sending it to this vault, and
-     *          then destroying
-     * @param sigData   The keccak256 hash over the msg (uint) (here that's normally
-     *                  a hash over the calldata to the function with an empty sigData) and
-     *                  sig over that hash (uint) from the aggregate key
-     * @param swapIDs    The unique identifiers for this swap (bytes32)
-     */
-    function fetchDepositNativeBatch(SigData calldata sigData, bytes32[] calldata swapIDs)
-        external
-        override
-        onlyNotSuspended
-        consumesKeyNonce(
-            sigData,
-            keccak256(
-                abi.encodeWithSelector(
-                    this.fetchDepositNativeBatch.selector,
-                    SigData(sigData.keyManAddr, sigData.chainID, 0, 0, sigData.nonce, address(0)),
-                    swapIDs
-                )
-            )
-        )
-    {
-        uint256 length = swapIDs.length;
-        for (uint256 i; i < length; ) {
-            new DepositNative{salt: swapIDs[i]}();
->>>>>>> a7eee698
             unchecked {
                 ++i;
             }
