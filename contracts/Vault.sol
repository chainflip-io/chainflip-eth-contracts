pragma solidity ^0.8.0;

import "@openzeppelin/contracts/token/ERC20/utils/SafeERC20.sol";
import "./interfaces/IVault.sol";
import "./interfaces/IKeyManager.sol";
import "./interfaces/IERC20Lite.sol";
import "./abstract/Shared.sol";
import "./Deposit.sol";
import "./AggKeyNonceConsumer.sol";
import "./GovernanceCommunityGuarded.sol";

/**
 * @title    Vault contract
 * @notice   The vault for holding native/tokens and deploying contracts
 *           for fetching individual deposits
 */
contract Vault is IVault, AggKeyNonceConsumer, GovernanceCommunityGuarded {
    using SafeERC20 for IERC20;

    uint256 private constant _AGG_KEY_EMERGENCY_TIMEOUT = 14 days;
    uint256 private constant _GAS_TO_FORWARD = 3500;

<<<<<<< HEAD
    event TransferFailed(address payable indexed recipient, uint256 amount, bytes lowLevelData);
    event FetchFailed(address payable indexed fetchContract, address indexed token);
=======
    event TransferFailed(address payable indexed recipient, uint256 amount);
>>>>>>> 41913f3b
    event SwapNative(uint256 amount, string egressParams, bytes32 egressReceiver);
    event SwapToken(address ingressToken, uint256 amount, string egressParams, bytes32 egressReceiver);
    event SwapsEnabled(bool enabled);

    bool private _swapsEnabled;

    constructor(IKeyManager keyManager) AggKeyNonceConsumer(keyManager) {}

    /// @dev   Get the governor address from the KeyManager. This is called by the onlyGovernor
    ///        modifier in the GovernanceCommunityGuarded. This logic can't be moved to the
    ///        GovernanceCommunityGuarded since it requires a reference to the KeyManager.
    function _getGovernor() internal view override returns (address) {
        return getKeyManager().getGovernanceKey();
    }

    /// @dev   Get the community key from the KeyManager. This is called by the isCommunityKey
    ///        modifier in the GovernanceCommunityGuarded. This logic can't be moved to the
    ///        GovernanceCommunityGuarded since it requires a reference to the KeyManager.
    function _getCommunityKey() internal view override returns (address) {
        return getKeyManager().getCommunityKey();
    }

    //////////////////////////////////////////////////////////////
    //                                                          //
    //                  Transfer and Fetch                      //
    //                                                          //
    //////////////////////////////////////////////////////////////

    /**
     * @notice  Can do a combination of all fcns in this contract. It first fetches all
     *          deposits , then it performs all transfers specified with the rest
     *          of the inputs, the same as transferBatch (where all inputs are again required
     *          to be of equal length - however the lengths of the fetch inputs do not have to
     *          be equal to lengths of the transfer inputs). Fetches/transfers of native are indicated
     *          with 0xEeeeeEeeeEeEeeEeEeEeeEEEeeeeEeeeeeeeEEeE as the token address. It is assumed
     *          that the elements of each array match in terms of ordering, i.e. a given
     *          fetch should should have the same index swapIDs[i] and tokens[i]
     * @param sigData   The keccak256 hash over the msg (uint) (here that's
     *                  a hash over the calldata to the function with an empty sigData) and
     *                  sig over that hash (uint) from the aggregate key
     * @param deployFetchParamsArray    The array of deploy and fetch parameters
     * @param fetchParamsArray    The array of fetch parameters
     * @param transferParamsArray The array of transfer parameters
     */
    function allBatch(
        SigData calldata sigData,
        DeployFetchParams[] calldata deployFetchParamsArray,
        FetchParams[] calldata fetchParamsArray,
        TransferParams[] calldata transferParamsArray
    )
        external
        override
        onlyNotSuspended
        consumesKeyNonce(
            sigData,
            keccak256(
                abi.encodeWithSelector(
                    this.allBatch.selector,
                    SigData(sigData.keyManAddr, sigData.chainID, 0, 0, sigData.nonce, address(0)),
                    deployFetchParamsArray,
                    fetchParamsArray,
                    transferParamsArray
                )
            )
        )
    {
        // Fetch all deposits
        _fetchBatch(deployFetchParamsArray, fetchParamsArray);

        // Send all transfers
        _transferBatch(transferParamsArray);
    }

    //////////////////////////////////////////////////////////////
    //                                                          //
    //                          Transfers                       //
    //                                                          //
    //////////////////////////////////////////////////////////////

    /**
     * @notice  Transfers native or a token from this vault to a recipient
     * @param sigData   The keccak256 hash over the msg (uint) (here that's
     *                  a hash over the calldata to the function with an empty sigData) and
     *                  sig over that hash (uint) from the aggregate key
     * @param transferParams       The transfer parameters
     */
    function transfer(SigData calldata sigData, TransferParams calldata transferParams)
        external
        override
        onlyNotSuspended
        nzAddr(address(transferParams.token))
        nzAddr(transferParams.recipient)
        nzUint(transferParams.amount)
        consumesKeyNonce(
            sigData,
            keccak256(
                abi.encodeWithSelector(
                    this.transfer.selector,
                    SigData(sigData.keyManAddr, sigData.chainID, 0, 0, sigData.nonce, address(0)),
                    transferParams
                )
            )
        )
    {
        _transfer(transferParams.token, transferParams.recipient, transferParams.amount);
    }

    /**
     * @notice  Transfers native or tokens from this vault to recipients. It is assumed
     *          that the elements of each array match in terms of ordering, i.e. a given
     *          transfer should should have the same index tokens[i], recipients[i],
     *          and amounts[i].
     * @param sigData   The keccak256 hash over the msg (uint) (here that's
     *                  a hash over the calldata to the function with an empty sigData) and
     *                  sig over that hash (uint) from the aggregate key
     * @param transferParamsArray The array of transfer parameters.
     */
    function transferBatch(SigData calldata sigData, TransferParams[] calldata transferParamsArray)
        external
        override
        onlyNotSuspended
        consumesKeyNonce(
            sigData,
            keccak256(
                abi.encodeWithSelector(
                    this.transferBatch.selector,
                    SigData(sigData.keyManAddr, sigData.chainID, 0, 0, sigData.nonce, address(0)),
                    transferParamsArray
                )
            )
        )
    {
        _transferBatch(transferParamsArray);
    }

    /**
     * @notice  Transfers native or tokens from this vault to recipients. It is assumed
     *          that the elements of each array match in terms of ordering, i.e. a given
     *          transfer should should have the same index tokens[i], recipients[i],
     *          and amounts[i].
     * @param transferParamsArray The array of transfer parameters.
     */
    function _transferBatch(TransferParams[] calldata transferParamsArray) private {
        uint256 length = transferParamsArray.length;
        for (uint256 i = 0; i < length; ) {
            _transfer(transferParamsArray[i].token, transferParamsArray[i].recipient, transferParamsArray[i].amount);
            unchecked {
                ++i;
            }
        }
    }

    /**
     * @notice  Transfers ETH or a token from this vault to a recipient
     * @dev     Using "send" function to only send a set amount of gas, preventing the recipient
     *          from using all the transfer batch gas. Also, not reverting on failure so it can't
     *          block the batch transfer.
     * @param token The address of the token to be transferred
     * @param recipient The address of the recipient of the transfer
     * @param amount    The amount to transfer, in wei (uint)
     */
    function _transfer(
        IERC20 token,
        address payable recipient,
        uint256 amount
    ) private {
        if (address(token) == _NATIVE_ADDR) {
            // Disable because we don't want to revert on failure. Forward only a set amount of gas
            // so the receivers can't consume all the gas.
            // solhint-disable-next-line avoid-low-level-calls
            (bool success, ) = recipient.call{gas: _GAS_TO_FORWARD, value: amount}("");
            if (!success) {
                emit TransferFailed(recipient, amount);
            }
        } else {
            token.safeTransfer(recipient, amount);
        }
    }

    //////////////////////////////////////////////////////////////
    //                                                          //
    //                        Fetch Deposits                    //
    //                                                          //
    //////////////////////////////////////////////////////////////

    /**
     * @notice  Retrieves tokens from multiple addresses. Either from a deterministically generated 
     *          address using create2, by creating a contract for that address and sending it to this vault,
     *          or by calling the fetch function of an already deployed Deposit contract.

     * @param sigData   The keccak256 hash over the msg (uint) (here that's normally
     *                  a hash over the calldata to the function with an empty sigData) and
     *                  sig over that hash (uint) from the aggregate key
     * @param deployFetchParamsArray    The array of deploy and fetch parameters
     * @param fetchParamsArray          The array of fetch parameters
     */
    function fetchBatch(
        SigData calldata sigData,
        DeployFetchParams[] calldata deployFetchParamsArray,
        FetchParams[] calldata fetchParamsArray
    )
        external
        override
        onlyNotSuspended
        consumesKeyNonce(
            sigData,
            keccak256(
                abi.encodeWithSelector(
                    this.fetchBatch.selector,
                    SigData(sigData.keyManAddr, sigData.chainID, 0, 0, sigData.nonce, address(0)),
                    deployFetchParamsArray,
                    fetchParamsArray
                )
            )
        )
    {
        _fetchBatch(deployFetchParamsArray, fetchParamsArray);
    }

    /**
     * @notice  Retrieves tokens from multiple addresses. Either from a deterministically generated
     *          address using create2, by creating a contract for that address and sending them to this vault,
     *          or by calling the fetch function of an already deployed Deposit contract.
     * @dev     FetchAndDeploy is executed first to handle the edge case , which probably shouldn't
     *          happen anyway, where a deploy and a fetch for the same address are in the same batch.
     * @param deployFetchParamsArray    The array of deploy and fetch parameters
     * @param fetchParamsArray    The array of fetch parameters
     */
    function _fetchBatch(DeployFetchParams[] calldata deployFetchParamsArray, FetchParams[] calldata fetchParamsArray)
        private
    {
        // Deploy deposit contracts
        uint256 length = deployFetchParamsArray.length;
        uint256 i;
        for (i = 0; i < length; ) {
            new Deposit{salt: deployFetchParamsArray[i].swapID}(IERC20Lite(deployFetchParamsArray[i].token));
            unchecked {
                ++i;
            }
        }

        // Fetch from already deployed contracts
        length = fetchParamsArray.length;
        for (i = 0; i < length; ) {
            _fetch(fetchParamsArray[i]);
            unchecked {
                ++i;
            }
        }
    }

    /**
     * @notice  Retrieves any token from an address, deterministically generated using
     *          create2, by creating a contract for that address, sending it to this vault.
     * @param sigData   The keccak256 hash over the msg (uint) (here that's normally
     *                  a hash over the calldata to the function with an empty sigData) and
     *                  sig over that hash (uint) from the aggregate key
     * @param deployFetchParams    The deploy and fetch parameters
     */
    function deployAndFetch(SigData calldata sigData, DeployFetchParams calldata deployFetchParams)
        external
        override
        onlyNotSuspended
        nzBytes32(deployFetchParams.swapID)
        nzAddr(address(deployFetchParams.token))
        consumesKeyNonce(
            sigData,
            keccak256(
                abi.encodeWithSelector(
                    this.deployAndFetch.selector,
                    SigData(sigData.keyManAddr, sigData.chainID, 0, 0, sigData.nonce, address(0)),
                    deployFetchParams
                )
            )
        )
    {
        new Deposit{salt: deployFetchParams.swapID}(IERC20Lite(deployFetchParams.token));
    }

    /**
     * @notice  Retrieves any token from an address where a Deposit contract is already deployed.
     * @param sigData   The keccak256 hash over the msg (uint) (here that's normally
     *                  a hash over the calldata to the function with an empty sigData) and
     *                  sig over that hash (uint) from the aggregate key
     * @param fetchParams    The fetch parameters
     */
    function fetch(SigData calldata sigData, FetchParams calldata fetchParams)
        external
        override
        onlyNotSuspended
        consumesKeyNonce(
            sigData,
            keccak256(
                abi.encodeWithSelector(
                    this.fetch.selector,
                    SigData(sigData.keyManAddr, sigData.chainID, 0, 0, sigData.nonce, address(0)),
                    fetchParams
                )
            )
        )
    {
        _fetch(fetchParams);
    }

    /**
     * @notice  Retrieves any token from an address where a Deposit contract is already deployed.
     * @param fetchParams    The fetch parameters
     */
    function _fetch(FetchParams calldata fetchParams) private {
        try Deposit(fetchParams.fetchContract).fetch(IERC20Lite(fetchParams.token)) {} catch {
            emit FetchFailed(fetchParams.fetchContract, fetchParams.token);
        }
    }

    //////////////////////////////////////////////////////////////
    //                                                          //
    //                        Swaps                             //
    //                                                          //
    //////////////////////////////////////////////////////////////

    /**
     * @notice  Swaps native for a token in another chain. Function call needs to specify egress parameters
     * @param egressParams  String containing egress parameters
     * @param egressReceiver  Egress reciever's address
     */
    function swapNative(string calldata egressParams, bytes32 egressReceiver)
        external
        payable
        override
        onlyNotSuspended
        swapsEnabled
        nzUint(msg.value)
        nzBytes32(egressReceiver)
    {
        // The check for existing chainID, egressToken string and egressReceiver shall be done in the CFE
        emit SwapNative(msg.value, egressParams, egressReceiver);
    }

    /**
     * @notice  Swaps ERC20 Token for a token in another chain. Function call needs to specify the ingress and egress parameters
     * @param egressParams  String containing egress parameters
     * @param egressReceiver  Egress reciever's address
     * @param ingressToken  Ingress ERC20 token's address
     * @param amount  Amount of ingress token to swap
     */
    function swapToken(
        string calldata egressParams,
        bytes32 egressReceiver,
        IERC20 ingressToken,
        uint256 amount
    )
        external
        override
        onlyNotSuspended
        swapsEnabled
        nzUint(amount)
        nzAddr(address(ingressToken))
        nzBytes32(egressReceiver)
    {
        ingressToken.safeTransferFrom(msg.sender, address(this), amount);
        // The check for existing egresschain, egressToken and egressReceiver shall be done in the CFE
        emit SwapToken(address(ingressToken), amount, egressParams, egressReceiver);
    }

    //////////////////////////////////////////////////////////////
    //                                                          //
    //                        Governance                        //
    //                                                          //
    //////////////////////////////////////////////////////////////

    /**
     * @notice Withdraw all funds to governance address in case of emergency. This withdrawal needs
     *         to be approved by the Community and it can only be executed if no nonce from the
     *         current AggKey had been consumed in _AGG_KEY_TIMEOUT time. It is a last resort and
     *         can be used to rectify an emergency.
     * @param tokens    The addresses of the tokens to be transferred
     */
    function govWithdraw(IERC20[] calldata tokens)
        external
        override
        onlyGovernor
        onlyCommunityGuardDisabled
        onlySuspended
        timeoutEmergency
    {
        // Could use msg.sender or getGovernor() but hardcoding the get call just for extra safety
        address payable recipient = payable(getKeyManager().getGovernanceKey());

        // Transfer all native and ERC20 Tokens
        for (uint256 i = 0; i < tokens.length; i++) {
            if (address(tokens[i]) == _NATIVE_ADDR) {
                _transfer(IERC20(_NATIVE_ADDR), recipient, address(this).balance);
            } else {
                _transfer(tokens[i], recipient, tokens[i].balanceOf(address(this)));
            }
        }
    }

    /**
     * @notice  Enable swapNative and swapToken functionality by governance. Features disabled by default
     */
    function enableSwaps() external override onlyGovernor swapsDisabled {
        _swapsEnabled = true;
        emit SwapsEnabled(true);
    }

    /**
     * @notice  Disable swapNative and swapToken functionality by governance. Features disabled by default.
     */
    function disableSwaps() external override onlyGovernor swapsEnabled {
        _swapsEnabled = false;
        emit SwapsEnabled(false);
    }

    //////////////////////////////////////////////////////////////
    //                                                          //
    //                          Getters                         //
    //                                                          //
    //////////////////////////////////////////////////////////////

    /**
     * @notice  Get swapsEnabled
     * @return  The swapsEnableds state
     */
    function getSwapsEnabled() external view override returns (bool) {
        return _swapsEnabled;
    }

    //////////////////////////////////////////////////////////////
    //                                                          //
    //                          Modifiers                       //
    //                                                          //
    //////////////////////////////////////////////////////////////

    /// @dev    Check that no nonce of the current AggKey has been consumed in the last 14 days - emergency
    modifier timeoutEmergency() {
        require(
            block.timestamp - getKeyManager().getLastValidateTime() >= _AGG_KEY_EMERGENCY_TIMEOUT,
            "Vault: not enough time"
        );
        _;
    }

    /// @dev    Check that swaps are enabled
    modifier swapsEnabled() {
        require(_swapsEnabled, "Vault: swaps not enabled");
        _;
    }

    /// @dev    Check that swaps are disabled
    modifier swapsDisabled() {
        require(!_swapsEnabled, "Vault: swaps enabled");
        _;
    }

    //////////////////////////////////////////////////////////////
    //                                                          //
    //                          Fallbacks                       //
    //                                                          //
    //////////////////////////////////////////////////////////////

    /// @dev For receiving native when Deposit.fetch() is called.
    receive() external payable {}
}<|MERGE_RESOLUTION|>--- conflicted
+++ resolved
@@ -20,12 +20,8 @@
     uint256 private constant _AGG_KEY_EMERGENCY_TIMEOUT = 14 days;
     uint256 private constant _GAS_TO_FORWARD = 3500;
 
-<<<<<<< HEAD
-    event TransferFailed(address payable indexed recipient, uint256 amount, bytes lowLevelData);
+    event TransferFailed(address payable indexed recipient, uint256 amount);
     event FetchFailed(address payable indexed fetchContract, address indexed token);
-=======
-    event TransferFailed(address payable indexed recipient, uint256 amount);
->>>>>>> 41913f3b
     event SwapNative(uint256 amount, string egressParams, bytes32 egressReceiver);
     event SwapToken(address ingressToken, uint256 amount, string egressParams, bytes32 egressReceiver);
     event SwapsEnabled(bool enabled);
