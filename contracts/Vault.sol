--- conflicted
+++ resolved
@@ -241,31 +241,9 @@
     //////////////////////////////////////////////////////////////
 
     /**
-<<<<<<< HEAD
-     * @notice  Retrieves native and tokens from multiple addresses, deterministically generated using
-     *          create2, by creating a contract for that address, sending it to this vault, and
-     *          then destroying
-     * @param fetchParamsArray    The array of fetch parameters
-     */
-    function _fetchBatch(FetchParams[] calldata fetchParamsArray) private {
-        // Fetch all deposits
-        uint256 length = fetchParamsArray.length;
-        for (uint256 i = 0; i < length; ) {
-            if (address(fetchParamsArray[i].token) == _NATIVE_ADDR) {
-                new DepositNative{salt: fetchParamsArray[i].swapID}();
-            } else {
-                new DepositToken{salt: fetchParamsArray[i].swapID}(IERC20Lite(fetchParamsArray[i].token));
-            }
-            unchecked {
-                ++i;
-            }
-        }
-    }
-=======
      * @notice  Retrieves tokens from multiple addresses. Either from a deterministically generated 
      *          address using create2, by creating a contract for that address and sending it to this vault,
      *          or by calling the fetch function of an already deployed Deposit contract.
->>>>>>> 46e9db17
 
      * @param sigData   The keccak256 hash over the msg (uint) (here that's normally
      *                  a hash over the calldata to the function with an empty sigData) and
@@ -353,11 +331,7 @@
             )
         )
     {
-<<<<<<< HEAD
-        new DepositToken{salt: fetchParams.swapID}(IERC20Lite(fetchParams.token));
-=======
         new Deposit{salt: deployFetchParams.swapID}(IERC20Lite(deployFetchParams.token));
->>>>>>> 46e9db17
     }
 
     /**
