pragma solidity ^0.8.0;

import "../../interfaces/IShared.sol";
import "../../interfaces/IVault.sol";

contract VaultEchidna is IShared {
    IVault public v;

    // Expose Vault functions to Echidna - making them virtual to override them in tests when needed

    function allBatch(
        SigData calldata sigData,
        FetchParams[] calldata fetchParamsArray,
        TransferParams[] calldata transferParamsArray
    ) external virtual {
        v.allBatch(sigData, fetchParamsArray, transferParamsArray);
    }

    function transfer(SigData calldata sigData, TransferParams calldata transferParams) external virtual {
        v.transfer(sigData, transferParams);
    }

    function transferBatch(SigData calldata sigData, TransferParams[] calldata transferParamsArray) external virtual {
        v.transferBatch(sigData, transferParamsArray);
    }

    function fetchDepositNative(SigData calldata sigData, bytes32 swapID) external virtual {
        v.fetchDepositNative(sigData, swapID);
    }

    function fetchDepositNativeBatch(SigData calldata sigData, bytes32[] calldata swapIDs) external virtual {
        v.fetchDepositNativeBatch(sigData, swapIDs);
    }

    function fetchDepositToken(SigData calldata sigData, FetchParams calldata fetchParams) external virtual {
        v.fetchDepositToken(sigData, fetchParams);
    }

    function fetchDepositTokenBatch(SigData calldata sigData, FetchParams[] calldata fetchParamsArray)
        external
        virtual
    {
        v.fetchDepositTokenBatch(sigData, fetchParamsArray);
    }

<<<<<<< HEAD
    function xSwapNative(
        uint32 dstChain,
        string memory dstAddress,
        string memory swapIntent
    ) external payable virtual {
        v.xSwapNative{value: msg.value}(dstChain, dstAddress, swapIntent);
    }

    function xSwapToken(
        uint32 dstChain,
        string memory dstAddress,
        string memory swapIntent,
        IERC20 srcToken,
        uint256 amount
    ) external virtual {
        v.xSwapToken(dstChain, dstAddress, swapIntent, srcToken, amount);
    }

    function xCallNative(
        uint32 dstChain,
        string memory dstAddress,
        string memory swapIntent,
        bytes calldata message,
        uint256 dstNativeGas,
        address refundAddress
    ) external payable virtual {
        v.xCallNative{value: msg.value}(dstChain, dstAddress, swapIntent, message, dstNativeGas, refundAddress);
    }

    function xCallToken(
        uint32 dstChain,
        string memory dstAddress,
        string memory swapIntent,
        bytes calldata message,
        uint256 dstNativeGas,
        IERC20 srcToken,
        uint256 amount,
        address refundAddress
    ) external virtual {
        v.xCallToken(dstChain, dstAddress, swapIntent, message, dstNativeGas, srcToken, amount, refundAddress);
=======
    function swapNative(string calldata egressParams, bytes32 egressReceiver) external virtual {
        v.swapNative(egressParams, egressReceiver);
>>>>>>> 41913f3b
    }

    function executexSwapAndCall(
        SigData calldata sigData,
        TransferParams calldata transferParams,
        uint32 srcChain,
        string calldata srcAddress,
        bytes calldata message
    ) external virtual {
        v.executexSwapAndCall(sigData, transferParams, srcChain, srcAddress, message);
    }

    function executexCall(
        SigData calldata sigData,
        address recipient,
        uint32 srcChain,
        string calldata srcAddress,
        bytes calldata message
    ) external virtual {
        v.executexCall(sigData, recipient, srcChain, srcAddress, message);
    }

    function govWithdraw(address[] calldata tokens) external virtual {
        v.govWithdraw(tokens);
    }

    function enablexCalls() external virtual {
        v.enablexCalls();
    }

    function disablexCalls() external virtual {
        v.disablexCalls();
    }

    // Expose AggKeyNonceConsumer functions to Echidna

    function updateKeyManagerVault(SigData calldata sigData, IKeyManager keyManager) external virtual {
        v.updateKeyManager(sigData, keyManager);
    }

    // Expose GovernanceCommunityGuarded functions to Echidna
    function enableCommunityGuardVault() external virtual {
        v.enableCommunityGuard();
    }

    function disableCommunityGuardVault() external virtual {
        v.disableCommunityGuard();
    }

    function suspendVault() external virtual {
        v.suspend();
    }

    function resumeVault() external virtual {
        v.resume();
    }
}<|MERGE_RESOLUTION|>--- conflicted
+++ resolved
@@ -43,7 +43,6 @@
         v.fetchDepositTokenBatch(sigData, fetchParamsArray);
     }
 
-<<<<<<< HEAD
     function xSwapNative(
         uint32 dstChain,
         string memory dstAddress,
@@ -84,10 +83,6 @@
         address refundAddress
     ) external virtual {
         v.xCallToken(dstChain, dstAddress, swapIntent, message, dstNativeGas, srcToken, amount, refundAddress);
-=======
-    function swapNative(string calldata egressParams, bytes32 egressReceiver) external virtual {
-        v.swapNative(egressParams, egressReceiver);
->>>>>>> 41913f3b
     }
 
     function executexSwapAndCall(
