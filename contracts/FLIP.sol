--- conflicted
+++ resolved
@@ -3,7 +3,6 @@
 import "@openzeppelin/contracts/token/ERC20/ERC20.sol";
 import "./interfaces/IFLIP.sol";
 import "./interfaces/IKeyManager.sol";
-import "./abstract/Shared.sol";
 import "./AggKeyNonceConsumer.sol";
 
 /**
@@ -11,29 +10,27 @@
  * @notice   The FLIP utility token which is used to stake in the FLIP system and pay for
  *           trap fees with
  */
-contract FLIP is ERC20, IFLIP, Shared {
-    address public _stakeManager;
+contract FLIP is ERC20, AggKeyNonceConsumer, IFLIP {
+    /// @dev    The last block number in which the State Chain updated the totalSupply
+    uint256 private _lastSupplyUpdateBlockNum = 0;
 
-    // StakeManager and GenesisValidatorFlip are the same (stakeManager). We
-    // leave them separate in case we consider having receiverGenesisValidatorFlip
-    // be a different address for some reason.
     constructor(
         uint256 flipTotalSupply,
         uint256 numGenesisValidators,
         uint256 genesisStake,
         address receiverGenesisValidatorFlip, // Stake Manager
         address receiverGenesisFlip,
-        address stakeManager // Stake Manager
+        IKeyManager keyManager
     )
         ERC20("Chainflip", "FLIP")
         nzAddr(receiverGenesisValidatorFlip)
         nzAddr(receiverGenesisFlip)
         nzUint(flipTotalSupply)
+        AggKeyNonceConsumer(keyManager)
     {
         uint256 genesisValidatorFlip = numGenesisValidators * genesisStake;
         _mint(receiverGenesisValidatorFlip, genesisValidatorFlip);
         _mint(receiverGenesisFlip, flipTotalSupply - genesisValidatorFlip);
-        _stakeManager = stakeManager;
     }
 
     //////////////////////////////////////////////////////////////
@@ -42,11 +39,6 @@
     //                                                          //
     //////////////////////////////////////////////////////////////
 
-<<<<<<< HEAD
-    // Only the stateChain can mint/burn tokens via aggKey signed messages through the StakeManager.updateFlipSupply()
-    function mint(address receiver, uint amount) external override nzAddr(receiver) nzUint(amount) onlyStakeManager {
-        _mint(receiver, amount);
-=======
     /**
      * @notice  Compares a given new FLIP supply against the old supply,
      *          then mints or burns as appropriate. The message must be 
@@ -83,22 +75,19 @@
             _mint(staker, amount);
         }
         emit FlipSupplyUpdated(oldSupply, newTotalSupply, stateChainBlockNumber);
->>>>>>> 063b1e84
     }
 
-    function burn(
-        address stakeManager,
-        uint amount
-    ) external override nzAddr(stakeManager) nzUint(amount) onlyStakeManager {
-        _burn(stakeManager, amount);
-    }
+    //////////////////////////////////////////////////////////////
+    //                                                          //
+    //                  Non-state-changing functions            //
+    //                                                          //
+    //////////////////////////////////////////////////////////////
 
-    function updateStakeManager(address newstakeManager) external override nzAddr(newstakeManager) onlyStakeManager {
-        _stakeManager = newstakeManager;
-    }
-
-    modifier onlyStakeManager() {
-        require(msg.sender == _stakeManager, "FLIP: only stakeManager");
-        _;
+    /**
+     * @notice  Get the last state chain block number of the last supply update
+     * @return  The state chain block number of the last supply update
+     */
+    function getLastSupplyUpdateBlockNumber() external view override returns (uint256) {
+        return _lastSupplyUpdateBlockNum;
     }
 }