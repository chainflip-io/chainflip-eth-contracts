pragma solidity ^0.8.0;

import "@openzeppelin/contracts/token/ERC20/ERC20.sol";
<<<<<<< HEAD
=======
import "@openzeppelin/contracts/access/Ownable.sol";
>>>>>>> be067f1f
import "./interfaces/IFLIP.sol";
import "./interfaces/IKeyManager.sol";
import "./AccessValidator.sol";

/**
 * @title    FLIP contract
 * @notice   The FLIP utility token which is used to stake in the FLIP system and pay for
 *           trap fees with
 * @author   Quantaf1re (James Key)
 */
<<<<<<< HEAD
contract FLIP is ERC20, AccessValidator, IFLIP {
    /// @dev    The last time that the State Chain updated the totalSupply
    uint256 private _lastSupplyUpdateBlockNum = 0;

=======
contract FLIP is ERC20, Ownable, Shared {
>>>>>>> be067f1f
    constructor(
        uint256 flipTotalSupply,
        uint256 numGenesisValidators,
        uint256 genesisStake,
        address receiverGenesisValidatorFlip, // Stake Manager
        IKeyManager keyManager
    )
        ERC20("Chainflip", "FLIP")
        nzAddr(receiverGenesisValidatorFlip)
        nzUint(flipTotalSupply)
        AccessValidator(keyManager)
    {
        uint256 genesisValidatorFlip = numGenesisValidators * genesisStake;
        _mint(receiverGenesisValidatorFlip, genesisValidatorFlip);
        _mint(msg.sender, flipTotalSupply - genesisValidatorFlip);
    }

    //////////////////////////////////////////////////////////////
    //                                                          //
    //                  State-changing functions                //
    //                                                          //
    //////////////////////////////////////////////////////////////

    /**
     * @notice  Compares a given new FLIP supply against the old supply,
     *          then mints and burns as appropriate
     * @param sigData               signature over the abi-encoded function params
     * @param newTotalSupply        new total supply of FLIP
     * @param stateChainBlockNumber State Chain block number for the new total supply
     * @param staker Staking contract owner of the tokens to be minted/burnt
     */
    function updateFlipSupply(
        SigData calldata sigData,
        uint256 newTotalSupply,
        uint256 stateChainBlockNumber,
        address staker
    )
        external
        override
        nzUint(newTotalSupply)
        nzAddr(staker)
        updatedValidSig(
            sigData,
            keccak256(
                abi.encodeWithSelector(
                    this.updateFlipSupply.selector,
                    SigData(sigData.keyManAddr, sigData.chainID, 0, 0, sigData.nonce, address(0)),
                    newTotalSupply,
                    stateChainBlockNumber,
                    staker
                )
            )
        )
    {
        require(stateChainBlockNumber > _lastSupplyUpdateBlockNum, "Staking: old FLIP supply update");
        _lastSupplyUpdateBlockNum = stateChainBlockNumber;
        uint256 oldSupply = totalSupply();
        if (newTotalSupply < oldSupply) {
            uint256 amount = oldSupply - newTotalSupply;
            _burn(staker, amount);
        } else if (newTotalSupply > oldSupply) {
            uint256 amount = newTotalSupply - oldSupply;
            _mint(staker, amount);
        }
        emit FlipSupplyUpdated(oldSupply, newTotalSupply, stateChainBlockNumber);
    }

    //////////////////////////////////////////////////////////////
    //                                                          //
    //                  Non-state-changing functions            //
    //                                                          //
    //////////////////////////////////////////////////////////////

    /**
     * @notice  Get the last state chain block number of the last supply update
     * @return  The state chain block number of the last supply update
     */
    function getLastSupplyUpdateBlockNumber() external view override returns (uint256) {
        return _lastSupplyUpdateBlockNum;
    }

    function burn(uint256 amount) external nzUint(amount) onlyOwner {
        _burn(msg.sender, amount);
    }
}<|MERGE_RESOLUTION|>--- conflicted
+++ resolved
@@ -1,10 +1,6 @@
 pragma solidity ^0.8.0;
 
 import "@openzeppelin/contracts/token/ERC20/ERC20.sol";
-<<<<<<< HEAD
-=======
-import "@openzeppelin/contracts/access/Ownable.sol";
->>>>>>> be067f1f
 import "./interfaces/IFLIP.sol";
 import "./interfaces/IKeyManager.sol";
 import "./AccessValidator.sol";
@@ -15,14 +11,9 @@
  *           trap fees with
  * @author   Quantaf1re (James Key)
  */
-<<<<<<< HEAD
 contract FLIP is ERC20, AccessValidator, IFLIP {
     /// @dev    The last time that the State Chain updated the totalSupply
     uint256 private _lastSupplyUpdateBlockNum = 0;
-
-=======
-contract FLIP is ERC20, Ownable, Shared {
->>>>>>> be067f1f
     constructor(
         uint256 flipTotalSupply,
         uint256 numGenesisValidators,
