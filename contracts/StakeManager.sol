pragma solidity ^0.8.0;


import "./interfaces/IStakeManager.sol";
import "./interfaces/IKeyManager.sol";
import "./interfaces/IFLIP.sol";
import "./abstract/Shared.sol";
import "./FLIP.sol";
import "@openzeppelin/contracts/token/ERC777/IERC777Recipient.sol";
import "@openzeppelin/contracts/utils/introspection/IERC1820Registry.sol";
import "@openzeppelin/contracts/security/ReentrancyGuard.sol";

/**
* @title    StakeManager contract
* @notice   Manages the staking of FLIP. Validators on the FLIP state chain
*           basically have full control of FLIP leaving the contract. Bidders
*           send their bid to this contract via `stake` with their state chain
*           nodeID.
*
*           This contract also handles the minting and burning of FLIP after the
*           initial supply is minted during FLIP's creation. At any time, a
*           valid aggragate signature can be submitted to the contract which
*           updates the total supply by minting or burning the necessary FLIP.
* @author   Quantaf1re (James Key)
*/
contract StakeManager is Shared, IStakeManager, IERC777Recipient, ReentrancyGuard {

    /// @dev    The KeyManager used to checks sigs used in functions here
    IKeyManager private immutable _keyManager;
    /// @dev    The FLIP token
    FLIP private immutable _FLIP;
    /// @dev    The last time that the State Chain updated the totalSupply
    uint private _lastSupplyUpdateBlockNum = 0; // initialise to never updated
    /// @dev    Whether execution of claims is suspended. Used in emergencies.
    bool public suspended = false;

    /**
     * @dev     This tracks the amount of FLIP that should be in this contract currently. It's
     *          equal to the total staked - total claimed + total minted (above initial
     *          supply). If there's some bug that drains FLIP from this contract that
     *          isn't part of `claim`, then `noFish` should protect against it. Note that
     *          if someone is slashed, _totalStake will not be reduced.
     */
    uint private _totalStake;
    /// @dev    The minimum amount of FLIP needed to stake, to prevent spamming
    uint private _minStake;
    /// @dev    Holding pending claims for the 48h withdrawal delay
    mapping(bytes32 => Claim) private _pendingClaims;
    // Time after registerClaim required to wait before call to executeClaim
    uint48 constant public CLAIM_DELAY = 2 hours;

    bytes32 constant private TOKENS_RECIPIENT_INTERFACE_HASH = keccak256('ERC777TokensRecipient');


    // Defined in IStakeManager, just here for convenience
    // struct Claim {
    //     uint amount;
    //     address staker;
    //     // 48 so that 160 (from staker) + 48 + 48 is 256 they can all be packed
    //     // into a single 256 bit slot
    //     uint48 startTime;
    //     uint48 expiryTime;
    // }


    constructor(IKeyManager keyManager, uint minStake, uint flipTotalSupply, uint numGenesisValidators, uint genesisStake) {
        _keyManager = keyManager;
        _minStake = minStake;

        address[] memory operators = new address[](1);
        operators[0] = address(this);
        uint genesisValidatorFlip = numGenesisValidators * genesisStake;
        _totalStake = genesisValidatorFlip;
<<<<<<< HEAD
        FLIP flip = new FLIP("Chainflip", "FLIP", operators, address(this), flipTotalSupply);
        flip.transfer(msg.sender, flipTotalSupply - genesisValidatorFlip);
        _FLIP = flip;

        IERC1820Registry erc1820Reg = IERC1820Registry(0x1820a4B7618BdE71Dce8cdc73aAB6C95905faD24);
        erc1820Reg.setInterfaceImplementer(address(this), TOKENS_RECIPIENT_INTERFACE_HASH, address(this));
=======
        _FLIP = new FLIP("Chainflip", "FLIP", _defaultOperators, address(this), flipTotalSupply);
        _FLIP.transfer(msg.sender, flipTotalSupply - genesisValidatorFlip);
        _ERC1820_REGISTRY.setInterfaceImplementer(address(this), TOKENS_RECIPIENT_INTERFACE_HASH, address(this));
>>>>>>> 377e7708
    }


    //////////////////////////////////////////////////////////////
    //                                                          //
    //                  State-changing functions                //
    //                                                          //
    //////////////////////////////////////////////////////////////

    /**
     * @notice          Stake some FLIP and attribute it to a nodeID
     * @dev             Requires the staker to have called `approve` in FLIP
     * @param amount    The amount of stake to be locked up
     * @param nodeID    The nodeID of the staker
     * @param returnAddr    The address which the staker requires to be used
     *                      when claiming back FLIP for `nodeID`
     */
    function stake(
        bytes32 nodeID,
        uint amount,
        address returnAddr
    ) external override nonReentrant nzBytes32(nodeID) nzAddr(returnAddr) noFish {
        require(amount >= _minStake, "StakeMan: stake too small");

        // Store it in memory to save gas
        FLIP flip = _FLIP;

        // Ensure FLIP is transferred and update _totalStake. Technically this `require` shouldn't
        // be necessary, but since this is mission critical, it's worth being paranoid
        uint balBefore = flip.balanceOf(address(this));
        flip.operatorSend(msg.sender, address(this), amount, "", "stake");
        require(flip.balanceOf(address(this)) == balBefore + amount, "StakeMan: token transfer failed");

        _totalStake += amount;
        emit Staked(nodeID, amount, msg.sender, returnAddr);
    }

    /**
     * @notice  Claim back stake. If only losing an auction, the same amount initially staked
     *          will be sent back. If losing an auction while being a validator,
     *          the amount sent back = stake + rewards - penalties, as determined by the State Chain
     * @param sigData   The keccak256 hash over the msg (uint) (which is the calldata
     *                  for this function with empty msgHash and sig) and sig over that hash
     *                  from the current aggregate key (uint)
     * @param nodeID    The nodeID of the staker
     * @param amount    The amount of stake to be locked up
     * @param staker    The staker who is to be sent FLIP
     * @param expiryTime   The last valid block height that can execute this claim (uint48)
     */
    function registerClaim(
        SigData calldata sigData,
        bytes32 nodeID,
        uint amount,
        address staker,
        uint48 expiryTime
    ) external override nonReentrant nzBytes32(nodeID) nzUint(amount) nzAddr(staker) noFish updatedValidSig(
        sigData,
        keccak256(
            abi.encodeWithSelector(
                this.registerClaim.selector,
                SigData(sigData.keyManAddr, sigData.chainID, 0, 0, sigData.nonce, address(0)),
                nodeID,
                amount,
                staker,
                expiryTime
            )
        )
    ) {
        require(
            // Must be fresh or have been executed & deleted, or past the expiry
            block.timestamp > uint(_pendingClaims[nodeID].expiryTime),
            "StakeMan: a pending claim exists"
        );

        uint48 startTime = uint48(block.timestamp) + CLAIM_DELAY;
        require(expiryTime > startTime, "StakeMan: expiry time too soon");

        _pendingClaims[nodeID] = Claim(amount, staker, startTime, expiryTime);
        emit ClaimRegistered(nodeID, amount, staker, startTime, expiryTime);
    }

    /**
     * @notice  Execute a pending claim to get back stake. If only losing an auction,
     *          the same amount initially staked will be sent back. If losing an
     *          auction while being a validator, the amount sent back = stake +
     *          rewards - penalties, as determined by the State Chain. Cannot execute a pending
     *          claim before 48h have passed after registering it, or after the specified
     *          expiry time
     * @dev     No need for nzUint(nodeID) since that is handled by
     *          `uint(block.number) <= claim.startTime`
     * @param nodeID    The nodeID of the staker
     */
    function executeClaim(bytes32 nodeID) external override noFish {
        require(!suspended, "StakeMan: suspended");
        Claim memory claim = _pendingClaims[nodeID];
        require(
            uint(block.timestamp) >= claim.startTime &&
            uint(block.timestamp) <= claim.expiryTime,
            "StakeMan: early, late, or execd"
        );

        // Housekeeping
        delete _pendingClaims[nodeID];
        _totalStake -= claim.amount;
        emit ClaimExecuted(nodeID, claim.amount);

        // Send the tokens
        require(_FLIP.transfer(claim.staker, claim.amount));
    }

    /**
     * @notice  Compares a given new FLIP supply against the old supply,
     *          then mints and burns as appropriate
     * @param sigData               signature over the abi-encoded function params
     * @param newTotalSupply        new total supply of FLIP
     * @param stateChainBlockNumber State Chain block number for the new total supply
     */
    function updateFlipSupply(
        SigData calldata sigData,
        uint newTotalSupply,
        uint stateChainBlockNumber
    ) external override nzUint(newTotalSupply) noFish refundGas updatedValidSig(
        sigData,
        keccak256(
            abi.encodeWithSelector(
                this.updateFlipSupply.selector,
                SigData(sigData.keyManAddr, sigData.chainID, 0, 0, sigData.nonce, address(0)),
                newTotalSupply,
                stateChainBlockNumber
            )
        )
    ) {
        require(stateChainBlockNumber > _lastSupplyUpdateBlockNum, "StakeMan: old FLIP supply update");
        _lastSupplyUpdateBlockNum = stateChainBlockNumber;
        FLIP flip = _FLIP;
        uint oldSupply = flip.totalSupply();
        if (newTotalSupply < oldSupply) {
            uint amount = oldSupply - newTotalSupply;
            flip.burn(amount, "");
            _totalStake -= amount;
        } else if (newTotalSupply > oldSupply) {
            uint amount = newTotalSupply - oldSupply;
            flip.mint(address(this), amount, "", "");
            _totalStake += amount;
        }
        emit FlipSupplyUpdated(oldSupply, newTotalSupply, stateChainBlockNumber);
    }

    /**
     * @notice      Set the minimum amount of stake needed for `stake` to be able
     *              to be called. Used to prevent spamming of stakes.
     * @param newMinStake   The new minimum stake
     */
    function setMinStake(
        uint newMinStake
    ) external override nzUint(newMinStake) noFish isGovernor {
        emit MinStakeChanged(_minStake, newMinStake);
        _minStake = newMinStake;
    }

    /**
     * @notice      ERC1820 tokensReceived callback, doesn't do anything in our
     *              contract.
     * @param _operator         operator
     * @param _from             from
     * @param _to               to
     * @param _amount           amount
     * @param _data             data
     * @param _operatorData     operatorData
     */
    function tokensReceived(
        address _operator,
        address _from,
        address _to,
        uint256 _amount,
        bytes calldata _data,
        bytes calldata _operatorData
    ) external override {
        require(msg.sender == address(_FLIP), "StakeMan: non-FLIP token");
        require(_operator == address(this), "StakeMan: not the operator");
    }

    /**
     * @notice Can be used to suspend executions of claims - only executable by
     * governance and should only be used if fraudulent claim is suspected.
     */
    function suspend() external override isGovernor {
        suspended = true;
    }

    /**
     * @notice Can be used by governance to resume the execution of claims.
     */
    function resume() external override isGovernor {
        suspended = false;
    }

    /**
     * @notice In the event of fraudulent claims being accepted, the contract is
     * effectively useless. This function allows governance to admit that by
     * withdrawing all the FLIP to their address. From where it will be dealt
     * with later.
     */
    function govWithdraw() external override isGovernor {
        require(suspended, "StakeMan: Not suspended");
        address to = _keyManager.getGovernanceKey();
        uint amount = _FLIP.balanceOf(address(this));
        require(_FLIP.transfer(to, amount));
        emit GovernanceWithdrawal(to, amount);
    }

    /**
     *  @notice Allows this contract to receive ETH used to refund callers
     */
    receive () external payable {}


    //////////////////////////////////////////////////////////////
    //                                                          //
    //                  Non-state-changing functions            //
    //                                                          //
    //////////////////////////////////////////////////////////////

    /**
     * @notice  Get the KeyManager address/interface that's used to validate sigs
     * @return  The KeyManager (IKeyManager)
     */
    function getKeyManager() external override view returns (IKeyManager) {
        return _keyManager;
    }

    /**
     * @notice  Get the FLIP token address
     * @return  The address of FLIP
     */
    function getFLIP() external override view returns (IFLIP) {
        return IFLIP(address(_FLIP));
    }

    /**
     * @notice  Get the last state chain block number of the last supply update
     * @return  The state chain block number of the last supply update
     */
    function getLastSupplyUpdateBlockNumber() external override view returns (uint) {
        return _lastSupplyUpdateBlockNum;
    }

    /**
     * @notice  Get the minimum amount of stake that's required for a bid
     *          attempt in the auction to be valid - used to prevent sybil attacks
     * @return  The minimum stake (uint)
     */
    function getMinimumStake() external override view returns (uint) {
        return _minStake;
    }

    /**
     * @notice  Get the pending claim for the input nodeID. If there was never
     *          a pending claim for this nodeID, or it has already been executed
     *          (and therefore deleted), it'll return (0, 0x00..., 0, 0)
     * @return  The claim (Claim)
     */
    function getPendingClaim(bytes32 nodeID) external override view returns (Claim memory) {
        return _pendingClaims[nodeID];
    }


    //////////////////////////////////////////////////////////////
    //                                                          //
    //                          Modifiers                       //
    //                                                          //
    //////////////////////////////////////////////////////////////


    /// @dev    Call isUpdatedValidSig in _keyManager
    modifier updatedValidSig(
        SigData calldata sigData,
        bytes32 contractMsgHash
    ) {
        require(_keyManager.isUpdatedValidSig(sigData, contractMsgHash));
        _;
    }

    /// @notice Ensure that the caller is the KeyManager's governor address.
    modifier isGovernor () {
        require(msg.sender == _keyManager.getGovernanceKey(), "StakeMan: not governor");
        _;
    }

    /// @notice Ensure that FLIP can only be withdrawn via `claim`
    ///         and not any other method
    modifier noFish() {
        _;
        // >= because someone could send some tokens to this contract and disable it if it was ==
        require(_FLIP.balanceOf(address(this)) >= _totalStake, "StakeMan: something smells fishy");
    }
}<|MERGE_RESOLUTION|>--- conflicted
+++ resolved
@@ -46,8 +46,8 @@
     uint private _minStake;
     /// @dev    Holding pending claims for the 48h withdrawal delay
     mapping(bytes32 => Claim) private _pendingClaims;
-    // Time after registerClaim required to wait before call to executeClaim
-    uint48 constant public CLAIM_DELAY = 2 hours;
+    /// @dev   Time after registerClaim required to wait before call to executeClaim
+    uint48 constant public CLAIM_DELAY = 2 days;
 
     bytes32 constant private TOKENS_RECIPIENT_INTERFACE_HASH = keccak256('ERC777TokensRecipient');
 
@@ -71,18 +71,12 @@
         operators[0] = address(this);
         uint genesisValidatorFlip = numGenesisValidators * genesisStake;
         _totalStake = genesisValidatorFlip;
-<<<<<<< HEAD
         FLIP flip = new FLIP("Chainflip", "FLIP", operators, address(this), flipTotalSupply);
         flip.transfer(msg.sender, flipTotalSupply - genesisValidatorFlip);
         _FLIP = flip;
 
         IERC1820Registry erc1820Reg = IERC1820Registry(0x1820a4B7618BdE71Dce8cdc73aAB6C95905faD24);
         erc1820Reg.setInterfaceImplementer(address(this), TOKENS_RECIPIENT_INTERFACE_HASH, address(this));
-=======
-        _FLIP = new FLIP("Chainflip", "FLIP", _defaultOperators, address(this), flipTotalSupply);
-        _FLIP.transfer(msg.sender, flipTotalSupply - genesisValidatorFlip);
-        _ERC1820_REGISTRY.setInterfaceImplementer(address(this), TOKENS_RECIPIENT_INTERFACE_HASH, address(this));
->>>>>>> 377e7708
     }
 
 
