pragma solidity ^0.8.7;


import "./interfaces/IStakeManager.sol";
import "./interfaces/IKeyManager.sol";
import "./abstract/Shared.sol";
import "./FLIP.sol";
import "@openzeppelin/contracts/token/ERC777/IERC777Recipient.sol";
import "@openzeppelin/contracts/utils/introspection/IERC1820Registry.sol";
import "@openzeppelin/contracts/security/ReentrancyGuard.sol";

/**
* @title    StakeManager contract
* @notice   Manages the staking of FLIP. Validators on the FLIP state chain
*           basically have full control of FLIP leaving the contract. Bidders
*           send their bid to this contract via `stake` with their state chain
*           nodeID.
*
*           This contract also handles the minting and burning of FLIP after the
*           initial supply is minted during FLIP's creation. At any time, a
*           valid aggragate signature can be submitted to the contract which
*           updates the total supply by minting or burning the necessary FLIP.
* @author   Quantaf1re (James Key)
*/
contract StakeManager is Shared, IStakeManager, IERC777Recipient, ReentrancyGuard {

    /// @dev    The KeyManager used to checks sigs used in functions here
    IKeyManager private immutable _keyManager;
    /// @dev    The FLIP token
    FLIP private immutable _FLIP;
    /// @dev    The last time that the State Chain updated the totalSupply
    uint private _lastSupplyUpdateBlockNum = 0; // initialise to never updated

    /**
     * @dev     This tracks the amount of FLIP that should be in this contract currently. It's
     *          equal to the total staked - total claimed + total minted (above initial
     *          supply). If there's some bug that drains FLIP from this contract that
     *          isn't part of `claim`, then `noFish` should protect against it. Note that
     *          if someone is slashed, _totalStake will not be reduced.
     */
    uint private _totalStake;
    /// @dev    The minimum amount of FLIP needed to stake, to prevent spamming
    uint private _minStake;
    /// @dev    Holding pending claims for the 48h withdrawal delay
    mapping(bytes32 => Claim) private _pendingClaims;
    // The number of seconds in 48h
    uint48 constant public CLAIM_DELAY = 2 days;

    IERC1820Registry constant private _ERC1820_REGISTRY = IERC1820Registry(0x1820a4B7618BdE71Dce8cdc73aAB6C95905faD24);
    address[] private _defaultOperators;
    bytes32 constant private TOKENS_RECIPIENT_INTERFACE_HASH = keccak256('ERC777TokensRecipient');


    // Defined in IStakeManager, just here for convenience
    // struct Claim {
    //     uint amount;
    //     address staker;
    //     // 48 so that 160 (from staker) + 48 + 48 is 256 they can all be packed
    //     // into a single 256 bit slot
    //     uint48 startTime;
    //     uint48 expiryTime;
    // }


    event Staked(bytes32 indexed nodeID, uint amount, address staker, address returnAddr);
    event ClaimRegistered(
        bytes32 indexed nodeID,
        uint amount,
        address staker,
        uint48 startTime,
        uint48 expiryTime
    );
    event ClaimExecuted(bytes32 indexed nodeID, uint amount);
    event FlipSupplyUpdated(uint oldSupply, uint newSupply, uint stateChainBlockNumber);
    event MinStakeChanged(uint oldMinStake, uint newMinStake);


    constructor(IKeyManager keyManager, uint minStake, uint flipTotalSupply, uint numGenesisValidators, uint genesisStake) {
        _keyManager = keyManager;
        _minStake = minStake;
        _defaultOperators.push(address(this));
        uint genesisValidatorFlip = numGenesisValidators * genesisStake;
        _totalStake = genesisValidatorFlip;
<<<<<<< HEAD
        FLIP flip = new FLIP("Chainflip", "FLIP", _defaultOperators, address(this), flipTotalSupply);
        flip.transfer(msg.sender, flipTotalSupply - genesisValidatorFlip);
        _FLIP = flip;
=======
        _FLIP = new FLIP("ChainFlip", "FLIP", _defaultOperators, address(this), flipTotalSupply);
        require(_FLIP.transfer(msg.sender, flipTotalSupply - genesisValidatorFlip));
>>>>>>> c65955f1
        _ERC1820_REGISTRY.setInterfaceImplementer(address(this), TOKENS_RECIPIENT_INTERFACE_HASH, address(this));
    }


    //////////////////////////////////////////////////////////////
    //                                                          //
    //                  State-changing functions                //
    //                                                          //
    //////////////////////////////////////////////////////////////

    /**
     * @notice          Stake some FLIP and attribute it to a nodeID
     * @dev             Requires the staker to have called `approve` in FLIP
     * @param amount    The amount of stake to be locked up
     * @param nodeID    The nodeID of the staker
     * @param returnAddr    The address which the staker requires to be used
     *                      when claiming back FLIP for `nodeID`
     */
    function stake(
        bytes32 nodeID,
        uint amount,
        address returnAddr
    ) external override nonReentrant nzBytes32(nodeID) nzAddr(returnAddr) noFish {
        require(amount >= _minStake, "StakeMan: stake too small");

        // Ensure FLIP is transferred and update _totalStake. Technically this `require` shouldn't
        // be necessary, but since this is mission critical, it's worth being paranoid
        uint balBefore = _FLIP.balanceOf(address(this));
        _FLIP.operatorSend(msg.sender, address(this), amount, "", "stake");
        require(_FLIP.balanceOf(address(this)) == balBefore + amount, "StakeMan: token transfer failed");

        _totalStake += amount;
        emit Staked(nodeID, amount, msg.sender, returnAddr);
    }

    /**
     * @notice  Claim back stake. If only losing an auction, the same amount initially staked
     *          will be sent back. If losing an auction while being a validator,
     *          the amount sent back = stake + rewards - penalties, as determined by the State Chain
     * @param sigData   The keccak256 hash over the msg (uint) (which is the calldata
     *                  for this function with empty msgHash and sig) and sig over that hash
     *                  from the current aggregate key (uint)
     * @param nodeID    The nodeID of the staker
     * @param amount    The amount of stake to be locked up
     * @param staker    The staker who is to be sent FLIP
     * @param expiryTime   The last valid block height that can execute this claim (uint48)
     */
    function registerClaim(
        SigData calldata sigData,
        bytes32 nodeID,
        uint amount,
        address staker,
        uint48 expiryTime
    ) external override nonReentrant nzBytes32(nodeID) nzUint(amount) nzAddr(staker) noFish validSig(
        sigData,
        keccak256(
            abi.encodeWithSelector(
                this.registerClaim.selector,
                SigData(0, 0, sigData.nonce, address(0)),
                nodeID,
                amount,
                staker,
                expiryTime
            )
        ),
        KeyID.Agg
    ) {
        require(
            // Must be fresh or have been executed & deleted, or past the expiry
            block.timestamp > uint(_pendingClaims[nodeID].expiryTime),
            "StakeMan: a pending claim exists"
        );

        uint48 startTime = uint48(block.timestamp) + CLAIM_DELAY;
        require(expiryTime > startTime, "StakeMan: expiry time too soon");

        _pendingClaims[nodeID] = Claim(amount, staker, startTime, expiryTime);
        emit ClaimRegistered(nodeID, amount, staker, startTime, expiryTime);
    }

    /**
     * @notice  Execute a pending claim to get back stake. If only losing an auction,
     *          the same amount initially staked will be sent back. If losing an
     *          auction while being a validator, the amount sent back = stake +
     *          rewards - penalties, as determined by the State Chain. Cannot execute a pending
     *          claim before 48h have passed after registering it, or after the specified
     *          expiry block height
     * @dev     No need for nzUint(nodeID) since that is handled by
     *          `uint(block.number) <= claim.startTime`
     * @param nodeID    The nodeID of the staker
     */
    function executeClaim(bytes32 nodeID) external override noFish {
        Claim memory claim = _pendingClaims[nodeID];
        require(
            uint(block.timestamp) >= claim.startTime &&
            uint(block.timestamp) <= claim.expiryTime,
            "StakeMan: early, late, or execd"
        );

        // Housekeeping
        delete _pendingClaims[nodeID];
        _totalStake -= claim.amount;
        emit ClaimExecuted(nodeID, claim.amount);

        // Send the tokens
        require(_FLIP.transfer(claim.staker, claim.amount));
    }

    /**
     * @notice  Compares a given new FLIP supply against the old supply,
     *          then mints and burns as appropriate
     * @param sigData               signature over the abi-encoded function params
     * @param newTotalSupply        new total supply of FLIP
     * @param stateChainBlockNumber State Chain block number for the new total supply
     */
    function updateFlipSupply(
        SigData calldata sigData,
        uint newTotalSupply,
        uint stateChainBlockNumber
    ) external override nzUint(newTotalSupply) noFish refundGas validSig(
        sigData,
        keccak256(
            abi.encodeWithSelector(
                this.updateFlipSupply.selector,
                SigData(0, 0, sigData.nonce, address(0)),
                newTotalSupply,
                stateChainBlockNumber
            )
        ),
        KeyID.Agg
    ) {
        require(stateChainBlockNumber > _lastSupplyUpdateBlockNum, "StakeMan: old FLIP supply update");
        _lastSupplyUpdateBlockNum = stateChainBlockNumber;
        FLIP flip = _FLIP;
        uint oldSupply = flip.totalSupply();
        if (newTotalSupply < oldSupply) {
            uint amount = oldSupply - newTotalSupply;
            flip.burn(amount, "");
            _totalStake -= amount;
        } else if (newTotalSupply > oldSupply) {
            uint amount = newTotalSupply - oldSupply;
            flip.mint(address(this), amount, "", "");
            _totalStake += amount;
        }
        emit FlipSupplyUpdated(oldSupply, newTotalSupply, stateChainBlockNumber);
    }

    /**
     * @notice      Set the minimum amount of stake needed for `stake` to be able
     *              to be called. Used to prevent spamming of stakes.
     * @param sigData   The keccak256 hash over the msg (uint) (which is the calldata
     *                  for this function with empty msgHash and sig) and sig over that hash
     *                  from the current governance key (uint)
     * @param newMinStake   The new minimum stake
     */
    function setMinStake(
        SigData calldata sigData,
        uint newMinStake
    ) external override nzUint(newMinStake) noFish validSig(
        sigData,
        keccak256(
            abi.encodeWithSelector(
                this.setMinStake.selector,
                SigData(0, 0, sigData.nonce, address(0)),
                newMinStake
            )
        ),
        KeyID.Gov
    ) {
        emit MinStakeChanged(_minStake, newMinStake);
        _minStake = newMinStake;
    }

    function tokensReceived(
        address _operator,
        address _from,
        address _to,
        uint256 _amount,
        bytes calldata _data,
        bytes calldata _operatorData
    ) external override {
        require(msg.sender == address(_FLIP), "StakeMan: non-FLIP token");
        require(_operator == address(this), "StakeMan: not the operator");
    }

    /**
     *  @notice Allows this contract to receive ETH used to refund callers
     */
    receive () external payable {}


    //////////////////////////////////////////////////////////////
    //                                                          //
    //                  Non-state-changing functions            //
    //                                                          //
    //////////////////////////////////////////////////////////////

    /**
     * @notice  Get the KeyManager address/interface that's used to validate sigs
     * @return  The KeyManager (IKeyManager)
     */
    function getKeyManager() external override view returns (IKeyManager) {
        return _keyManager;
    }

    /**
     * @notice  Get the FLIP token address
     * @return  The address of FLIP
     */
    function getFLIPAddress() external override view returns (address) {
        return address(_FLIP);
    }

    /**
     * @notice  Get the last state chain block number of the last supply update
     * @return  The state chain block number of the last supply update
     */
    function getLastSupplyUpdateBlockNumber() external override view returns (uint) {
        return _lastSupplyUpdateBlockNum;
    }

    /**
     * @notice  Get the minimum amount of stake that's required for a bid
     *          attempt in the auction to be valid - used to prevent sybil attacks
     * @return  The minimum stake (uint)
     */
    function getMinimumStake() external override view returns (uint) {
        return _minStake;
    }

    /**
     * @notice  Get the pending claim for the input nodeID. If there was never
     *          a pending claim for this nodeID, or it has already been executed
     *          (and therefore deleted), it'll return (0, 0x00..., 0, 0)
     * @return  The claim (Claim)
     */
    function getPendingClaim(bytes32 nodeID) external override view returns (Claim memory) {
        return _pendingClaims[nodeID];
    }


    //////////////////////////////////////////////////////////////
    //                                                          //
    //                          Modifiers                       //
    //                                                          //
    //////////////////////////////////////////////////////////////


    /// @dev    Call isValidSig in _keyManager
    modifier validSig(
        SigData calldata sigData,
        bytes32 contractMsgHash,
        KeyID keyID
    ) {
        require(_keyManager.isValidSig(sigData, contractMsgHash, keyID));
        _;
    }

    /// @notice Ensure that FLIP can only be withdrawn via `claim`
    ///         and not any other method
    modifier noFish() {
        _;
        // >= because someone could send some tokens to this contract and disable it if it was ==
        require(_FLIP.balanceOf(address(this)) >= _totalStake, "StakeMan: something smells fishy");
    }
}<|MERGE_RESOLUTION|>--- conflicted
+++ resolved
@@ -81,14 +81,9 @@
         _defaultOperators.push(address(this));
         uint genesisValidatorFlip = numGenesisValidators * genesisStake;
         _totalStake = genesisValidatorFlip;
-<<<<<<< HEAD
         FLIP flip = new FLIP("Chainflip", "FLIP", _defaultOperators, address(this), flipTotalSupply);
         flip.transfer(msg.sender, flipTotalSupply - genesisValidatorFlip);
         _FLIP = flip;
-=======
-        _FLIP = new FLIP("ChainFlip", "FLIP", _defaultOperators, address(this), flipTotalSupply);
-        require(_FLIP.transfer(msg.sender, flipTotalSupply - genesisValidatorFlip));
->>>>>>> c65955f1
         _ERC1820_REGISTRY.setInterfaceImplementer(address(this), TOKENS_RECIPIENT_INTERFACE_HASH, address(this));
     }
 
