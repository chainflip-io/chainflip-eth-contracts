--- conflicted
+++ resolved
@@ -77,11 +77,7 @@
     constructor(IKeyManager keyManager, uint minStake, uint flipTotalSupply, uint numGenesisValidators, uint genesisStake) {
         _keyManager = keyManager;
         _minStake = minStake;
-<<<<<<< HEAD
         
-=======
-
->>>>>>> 7e99261e
         address[] memory operators = new address[](1);
         operators[0] = address(this);
         uint genesisValidatorFlip = numGenesisValidators * genesisStake;
@@ -89,11 +85,7 @@
         FLIP flip = new FLIP("Chainflip", "FLIP", operators, address(this), flipTotalSupply);
         flip.transfer(msg.sender, flipTotalSupply - genesisValidatorFlip);
         _FLIP = flip;
-<<<<<<< HEAD
-
-=======
         
->>>>>>> 7e99261e
         IERC1820Registry erc1820Reg = IERC1820Registry(0x1820a4B7618BdE71Dce8cdc73aAB6C95905faD24);
         erc1820Reg.setInterfaceImplementer(address(this), TOKENS_RECIPIENT_INTERFACE_HASH, address(this));
     }
