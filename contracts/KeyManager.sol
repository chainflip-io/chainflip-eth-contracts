pragma solidity ^0.8.0;

import "./interfaces/IKeyManager.sol";
import "./abstract/SchnorrSECP256K1.sol";
import "./abstract/Shared.sol";

/**
 * @title    KeyManager contract
 * @notice   Holds the aggregate and governance keys, functions to update them,
 *           and consumeKeyNonce so other contracts can verify signatures and updates _lastValidateTime
 */
contract KeyManager is SchnorrSECP256K1, Shared, IKeyManager {
    uint256 private constant _AGG_KEY_TIMEOUT = 2 days;

    /// @dev    The current (schnorr) aggregate key.
    Key private _aggKey;
    /// @dev    The current governance key.
    address private _govKey;
    /// @dev    The current community key.
    address private _commKey;
    /// @dev    The last time that a sig was verified (used for a dead man's switch)
    uint256 private _lastValidateTime;
    mapping(uint256 => bool) private _isNonceUsedByAggKey;
    /// @dev    Whitelist for who can call canConsumeNonce
    mapping(address => bool) private _canConsumeKeyNonce;
    bool private _canConsumeKeyNonceSet;
    uint256 private _numberWhitelistedAddresses;

    constructor(
        Key memory initialAggKey,
        address initialGovKey,
        address initialCommKey
    ) nzAddr(initialGovKey) nzAddr(initialCommKey) nzKey(initialAggKey) validAggKey(initialAggKey) {
        _aggKey = initialAggKey;
        _govKey = initialGovKey;
        _commKey = initialCommKey;
        _lastValidateTime = block.timestamp;
    }

    //////////////////////////////////////////////////////////////
    //                                                          //
    //                  State-changing functions                //
    //                                                          //
    //////////////////////////////////////////////////////////////

    /**
     * @notice  Sets the specific addresses that can call consumeKeyNonce. This
     *          function can only ever be called once! Yes, it's possible to
     *          frontrun this, but honestly, it's fine in practice - it just
     *          needs to be set up successfully once, which is trivial
     * @param addrs   The addresses to whitelist
     */
    function setCanConsumeKeyNonce(address[] calldata addrs) external override {
        require(!_canConsumeKeyNonceSet, "KeyManager: already set");
        _canConsumeKeyNonceSet = true;

        for (uint256 i = 0; i < addrs.length; i++) {
            // Avoid duplicated newAddrs. Otherwise we could brick the updateCanConsumeKeyNonce
            // since it relies on the _numberWhitelistedAddresses and it has this check
            require(!_canConsumeKeyNonce[addrs[i]], "KeyManager: address already whitelisted");
            _canConsumeKeyNonce[addrs[i]] = true;
        }

        // To make sure we never brick this contract
        require(_canConsumeKeyNonce[address(this)], "KeyManager: KeyManager not whitelisted");

        _numberWhitelistedAddresses = addrs.length;

        emit KeyNonceConsumersSet(addrs);
    }

    /**
     * @notice  Replaces all the addresses that can call consumeKeyNonce. Must delist all addresses and then
                add an arbitrary number of new addresses. To be used if any other contracts is updated.
     * @param currentAddrs   List of current whitelisted addresses
     * @param newAddrs   List of new addresses to whitelist
     */
    function updateCanConsumeKeyNonce(
        SigData calldata sigData,
        address[] calldata currentAddrs,
        address[] calldata newAddrs
    )
        external
        override
        consumesKeyNonce(
            sigData,
            keccak256(
                abi.encodeWithSelector(
                    this.updateCanConsumeKeyNonce.selector,
                    SigData(sigData.keyManAddr, sigData.chainID, 0, 0, sigData.nonce, address(0)),
                    currentAddrs,
                    newAddrs
                )
            )
        )
    {
        require(currentAddrs.length == _numberWhitelistedAddresses, "KeyManager: array incorrect length");

        // Remove current whitelisted addresses
        for (uint256 i = 0; i < currentAddrs.length; i++) {
            require(_canConsumeKeyNonce[currentAddrs[i]], "KeyManager: cannot dewhitelist");
            _canConsumeKeyNonce[currentAddrs[i]] = false;
        }

        //  Whitelist any number of new addresses
        for (uint256 i = 0; i < newAddrs.length; i++) {
            // Avoid duplicated newAddrs
            require(!_canConsumeKeyNonce[newAddrs[i]], "KeyManager: address already whitelisted");
            _canConsumeKeyNonce[newAddrs[i]] = true;
        }

        // To make sure we never brick this contract
        require(_canConsumeKeyNonce[address(this)], "KeyManager: KeyManager not whitelisted");

        _numberWhitelistedAddresses = newAddrs.length;

        emit KeyNonceConsumersUpdated(currentAddrs, newAddrs);
    }

    /**
     * @notice  Checks the validity of a signature and msgHash, then updates _lastValidateTime
     * @dev     It would be nice to split this up, but these checks
     *          need to be made atomicly always. This needs to be available
     *          in this contract and in the Vault etc
     * @param sigData   The keccak256 hash over the msg (uint256) (here that's normally
     *                  a hash over the calldata to the function with an empty sigData)
     *                  from the current aggregate key (uint256)
     * @param contractMsgHash   The hash of the thing being signed but generated by the contract
     *                  to check it against the hash in sigData (bytes32) (here that's normally
     *                  a hash over the calldata to the function with an empty sigData)
     */
<<<<<<< HEAD
    function consumeKeyNonceWhitelisted(SigData calldata sigData, bytes32 contractMsgHash) internal {
=======
    function consumeKeyNonce(SigData calldata sigData, bytes32 contractMsgHash) external override {
        require(_canConsumeKeyNonce[msg.sender], "KeyManager: not whitelisted");
>>>>>>> 99995a75
        Key memory key = _aggKey;
        // We require the msgHash param in the sigData is equal to the contract
        // message hash (the rules coded into the contract)
        require(sigData.msgHash == uint256(contractMsgHash), "KeyManager: invalid msgHash");
        require(
            verifySignature(sigData.msgHash, sigData.sig, key.pubKeyX, key.pubKeyYParity, sigData.kTimesGAddress),
            "KeyManager: Sig invalid"
        );
        require(!_isNonceUsedByAggKey[sigData.nonce], "KeyManager: nonce already used");
        require(sigData.keyManAddr == address(this), "KeyManager: wrong keyManAddr");
        require(sigData.chainID == block.chainid, "KeyManager: wrong chainID");

        _lastValidateTime = block.timestamp;
        _isNonceUsedByAggKey[sigData.nonce] = true;

        // Disable because tx.origin is not being used in the logic
        // solhint-disable-next-line avoid-tx-origin
        emit SignatureAccepted(sigData, tx.origin);
    }

    /**
     * @notice  Checks that the msg.sender is whitelisted before verifying the signature.
     * @dev     Split this function from consumeKeyNonceWhitelisted so the functions in this contract
     *          can skip the whitelisting check.
     */
    function consumeKeyNonce(SigData calldata sigData, bytes32 contractMsgHash) public override {
        require(_canConsumeKeyNonce[msg.sender], "KeyManager: not whitelisted");
        consumeKeyNonceWhitelisted(sigData, contractMsgHash);
    }

    /**
     * @notice  Set a new aggregate key. Requires a signature from the current aggregate key
     * @param sigData   The keccak256 hash over the msg (uint256) (which is the calldata
     *                  for this function with empty msgHash and sig) and sig over that hash
     *                  from the current aggregate key (uint256)
     * @param newAggKey The new aggregate key to be set. The x component of the pubkey (uint256),
     *                  the parity of the y component (uint8)
     */
    function setAggKeyWithAggKey(SigData calldata sigData, Key calldata newAggKey)
        external
        override
        nzKey(newAggKey)
        validAggKey(newAggKey)
        consumesKeyNonce(
            sigData,
            keccak256(
                abi.encodeWithSelector(
                    this.setAggKeyWithAggKey.selector,
                    SigData(sigData.keyManAddr, sigData.chainID, 0, 0, sigData.nonce, address(0)),
                    newAggKey
                )
            )
        )
    {
        emit AggKeySetByAggKey(_aggKey, newAggKey);
        _aggKey = newAggKey;
    }

    /**
     * @notice  Set a new aggregate key. Can only be called by the current governance key
     * @param newAggKey The new aggregate key to be set. The x component of the pubkey (uint256),
     *                  the parity of the y component (uint8)
     */
    function setAggKeyWithGovKey(Key calldata newAggKey)
        external
        override
        nzKey(newAggKey)
        validAggKey(newAggKey)
        timeoutEmergency
        onlyGovernor
    {
        emit AggKeySetByGovKey(_aggKey, newAggKey);
        _aggKey = newAggKey;
    }

    /**
     * @notice  Set a new aggregate key. Requires a signature from the current aggregate key
     * @param sigData   The keccak256 hash over the msg (uint256) (which is the calldata
     *                  for this function with empty msgHash and sig) and sig over that hash
     *                  from the current aggregate key (uint256)
     * @param newGovKey The new governance key to be set.

     */
    function setGovKeyWithAggKey(SigData calldata sigData, address newGovKey)
        external
        override
        nzAddr(newGovKey)
        consumesKeyNonce(
            sigData,
            keccak256(
                abi.encodeWithSelector(
                    this.setGovKeyWithAggKey.selector,
                    SigData(sigData.keyManAddr, sigData.chainID, 0, 0, sigData.nonce, address(0)),
                    newGovKey
                )
            )
        )
    {
        emit GovKeySetByAggKey(_govKey, newGovKey);
        _govKey = newGovKey;
    }

    /**
     * @notice  Set a new governance key. Can only be called by current governance key
     * @param newGovKey    The new governance key to be set.
     */
    function setGovKeyWithGovKey(address newGovKey) external override nzAddr(newGovKey) onlyGovernor {
        emit GovKeySetByGovKey(_govKey, newGovKey);
        _govKey = newGovKey;
    }

    /**
     * @notice  Set a new community key. Requires a signature from the current aggregate key
     * @param sigData   The keccak256 hash over the msg (uint256) (which is the calldata
     *                  for this function with empty msgHash and sig) and sig over that hash
     *                  from the current aggregate key (uint256)
     * @param newCommKey The new community key to be set.

     */
    function setCommKeyWithAggKey(SigData calldata sigData, address newCommKey)
        external
        override
        nzAddr(newCommKey)
        consumesKeyNonce(
            sigData,
            keccak256(
                abi.encodeWithSelector(
                    this.setCommKeyWithAggKey.selector,
                    SigData(sigData.keyManAddr, sigData.chainID, 0, 0, sigData.nonce, address(0)),
                    newCommKey
                )
            )
        )
    {
        emit CommKeySetByAggKey(_commKey, newCommKey);
        _commKey = newCommKey;
    }

    /**
     * @notice  Update the Community Key. Can only be called by the current Community Key.
     * @param newCommKey   New Community key address.
     */
    function setCommKeyWithCommKey(address newCommKey) external override onlyCommunityKey nzAddr(newCommKey) {
        emit CommKeySetByCommKey(_commKey, newCommKey);
        _commKey = newCommKey;
    }

    /**
     * @notice Withdraw any ETH on this contract. The intended execution of this contract doesn't
     * require any ETH. This function is just to recover any ETH that might have been sent to
     * this contract by accident (or any other reason), since incoming ETH cannot be stopped.
     */
    function govWithdrawEth() external override isGovernor {
        uint256 amount = address(this).balance;

        // Could use msg.sender but hardcoding the get call just for extra safety
        address recipient = _getGovernanceKey();
        payable(recipient).transfer(amount);
    }

    /**
     * @notice Emit an event containing an action message. Can only be called by the governor.
     */
    function govAction(bytes32 message) external override isGovernor {
        emit GovernanceAction(message);
    }

    //////////////////////////////////////////////////////////////
    //                                                          //
    //                  Non-state-changing functions            //
    //                                                          //
    //////////////////////////////////////////////////////////////

    /**
     * @notice  Get the current aggregate key
     * @return  The Key struct for the aggregate key
     */
    function getAggregateKey() external view override returns (Key memory) {
        return _aggKey;
    }

    /**
     * @notice  Get the current governance key
     * @return  The Key struct for the governance key
     */
    function getGovernanceKey() external view override returns (address) {
        return _getGovernanceKey();
    }

    /**
     * @notice  Get the current community key
     * @return  The Key struct for the community key
     */
    function getCommunityKey() external view override returns (address) {
        return _getCommunityKey();
    }

    /**
     * @notice  Get the last time that a function was called which
     *          required a signature from _aggregateKeyData or _governanceKeyData
     * @return  The last time consumeKeyNonce was called, in unix time (uint256)
     */
    function getLastValidateTime() external view override returns (uint256) {
        return _lastValidateTime;
    }

    /**
     * @notice  Get whether or not the specific keyID has used this nonce before
     *          since it cannot be used again
     * @return  Whether the nonce has already been used (bool)
     */
    function isNonceUsedByAggKey(uint256 nonce) external view override returns (bool) {
        return _isNonceUsedByAggKey[nonce];
    }

    /**
     * @notice  Get whether addr is whitelisted for validating a sig
     * @param addr  The address to check
     * @return  Whether or not addr is whitelisted or not
     */
    function canConsumeKeyNonce(address addr) external view override returns (bool) {
        return _canConsumeKeyNonce[addr];
    }

    /**
     * @notice  Get whether or not _canConsumeKeyNonce has already been set, which
     *          prevents it from being set again
     * @return  The value of _canConsumeKeyNonceSet
     */
    function canConsumeKeyNonceSet() external view override returns (bool) {
        return _canConsumeKeyNonceSet;
    }

    /**
     * @notice  Get number of whitelisted addresses
     * @return  The value of _numberWhitelistedAddresses
     */
    function getNumberWhitelistedAddresses() external view override returns (uint256) {
        return _numberWhitelistedAddresses;
    }

    /**
     *  @notice Allows this contract to receive ETH
     */
    receive() external payable {}

    /**
     * @notice  Get the current governance key
     * @return  The Key struct for the governance key
     */
    function _getGovernanceKey() internal view returns (address) {
        return _govKey;
    }

    /**
     * @notice  Get the current community key
     * @return  The Key struct for the community key
     */
    function _getCommunityKey() internal view returns (address) {
        return _commKey;
    }

    //////////////////////////////////////////////////////////////
    //                                                          //
    //                          Modifiers                       //
    //                                                          //
    //////////////////////////////////////////////////////////////

    /// @dev    Check that enough time has passed for setAggKeyWithGovKey. Needs
    ///         to be done as a modifier so that it can happen before consumeKeyNonce
    modifier timeoutEmergency() {
        require(block.timestamp - _lastValidateTime >= _AGG_KEY_TIMEOUT, "KeyManager: not enough time");
        _;
    }

    /// @dev    Check that an aggregate key is capable of having its signatures
    ///         verified by the schnorr lib.
    modifier validAggKey(Key memory key) {
        verifySigningKeyX(key.pubKeyX);
        _;
    }

    /// @dev    Check that the sender is the governance address
    modifier onlyGovernor() {
        require(msg.sender == _getGovernanceKey(), "KeyManager: not governor");
        _;
    }

    /// @dev    Check that the caller is the Community Key address.
    modifier onlyCommunityKey() {
        require(msg.sender == _getCommunityKey(), "KeyManager: not Community Key");
        _;
    }

    /// @dev    Call consumeKeyNonceWhitelisted
    modifier consumesKeyNonce(SigData calldata sigData, bytes32 contractMsgHash) {
        consumeKeyNonceWhitelisted(sigData, contractMsgHash);
        _;
    }
}<|MERGE_RESOLUTION|>--- conflicted
+++ resolved
@@ -129,12 +129,7 @@
      *                  to check it against the hash in sigData (bytes32) (here that's normally
      *                  a hash over the calldata to the function with an empty sigData)
      */
-<<<<<<< HEAD
     function consumeKeyNonceWhitelisted(SigData calldata sigData, bytes32 contractMsgHash) internal {
-=======
-    function consumeKeyNonce(SigData calldata sigData, bytes32 contractMsgHash) external override {
-        require(_canConsumeKeyNonce[msg.sender], "KeyManager: not whitelisted");
->>>>>>> 99995a75
         Key memory key = _aggKey;
         // We require the msgHash param in the sigData is equal to the contract
         // message hash (the rules coded into the contract)
