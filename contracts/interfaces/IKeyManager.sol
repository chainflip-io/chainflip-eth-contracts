--- conflicted
+++ resolved
@@ -14,12 +14,9 @@
     event CommKeySetByAggKey(address oldCommKey, address newCommKey);
     event CommKeySetByCommKey(address oldCommKey, address newCommKey);
     event SignatureAccepted(SigData sigData, address signer);
-<<<<<<< HEAD
     event KeyNonceConsumersSet(address[] addrs);
     event KeyNonceConsumersUpdated(address[] currentAddrs, address[] newAddrs);
-=======
     event GovernanceAction(bytes32 message);
->>>>>>> 99995a75
 
     //////////////////////////////////////////////////////////////
     //                                                          //
