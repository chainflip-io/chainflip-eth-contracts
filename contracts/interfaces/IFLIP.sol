pragma solidity ^0.8.0;

import "@openzeppelin/contracts/token/ERC20/IERC20.sol";

/**
 * @title    FLIP interface for the FLIP utility token
 */
interface IFLIP is IERC20 {
    //////////////////////////////////////////////////////////////
    //                                                          //
    //                  State-changing functions                //
    //                                                          //
    //////////////////////////////////////////////////////////////

<<<<<<< HEAD
    function mint(address receiver, uint amount) external;
=======
    /**
     * @notice  Compares a given new FLIP supply against the old supply,
     *          then mints and burns as appropriate
     * @param sigData    Struct containing the signature data over the message
     *                   to verify, signed by the aggregate key.
     * @param newTotalSupply        new total supply of FLIP
     * @param stateChainBlockNumber State Chain block number for the new total supply
     * @param staker Staking contract owner of the tokens to be minted/burnt
     */
    function updateFlipSupply(
        SigData calldata sigData,
        uint256 newTotalSupply,
        uint256 stateChainBlockNumber,
        address staker
    ) external;
>>>>>>> 063b1e84

    function burn(address owner, uint amount) external;

    function updateStakeManager(address newOwner) external;
}<|MERGE_RESOLUTION|>--- conflicted
+++ resolved
@@ -1,20 +1,21 @@
 pragma solidity ^0.8.0;
 
 import "@openzeppelin/contracts/token/ERC20/IERC20.sol";
+import "./IShared.sol";
+import "./IAggKeyNonceConsumer.sol";
 
 /**
  * @title    FLIP interface for the FLIP utility token
  */
-interface IFLIP is IERC20 {
+interface IFLIP is IERC20, IAggKeyNonceConsumer {
+    event FlipSupplyUpdated(uint256 oldSupply, uint256 newSupply, uint256 stateChainBlockNumber);
+
     //////////////////////////////////////////////////////////////
     //                                                          //
     //                  State-changing functions                //
     //                                                          //
     //////////////////////////////////////////////////////////////
 
-<<<<<<< HEAD
-    function mint(address receiver, uint amount) external;
-=======
     /**
      * @notice  Compares a given new FLIP supply against the old supply,
      *          then mints and burns as appropriate
@@ -30,9 +31,16 @@
         uint256 stateChainBlockNumber,
         address staker
     ) external;
->>>>>>> 063b1e84
 
-    function burn(address owner, uint amount) external;
+    //////////////////////////////////////////////////////////////
+    //                                                          //
+    //                  Non-state-changing functions            //
+    //                                                          //
+    //////////////////////////////////////////////////////////////
 
-    function updateStakeManager(address newOwner) external;
+    /**
+     * @notice  Get the last state chain block number that the supply was updated at
+     * @return  The state chain block number of the last update
+     */
+    function getLastSupplyUpdateBlockNumber() external view returns (uint256);
 }