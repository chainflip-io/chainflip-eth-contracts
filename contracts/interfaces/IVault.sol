--- conflicted
+++ resolved
@@ -32,15 +32,9 @@
     //                                                          //
     //////////////////////////////////////////////////////////////
 
-<<<<<<< HEAD
     function deployAndFetch(SigData calldata sigData, DeployFetchParams calldata deployFetchParams) external;
 
     function fetch(SigData calldata sigData, FetchParams calldata fetchParams) external;
-=======
-    function fetchDepositNative(SigData calldata sigData, bytes32 swapID) external;
-
-    function fetchDepositNativeBatch(SigData calldata sigData, bytes32[] calldata swapIDs) external;
->>>>>>> a7eee698
 
     function fetchBatch(
         SigData calldata sigData,
