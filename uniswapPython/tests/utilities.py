--- conflicted
+++ resolved
@@ -29,11 +29,7 @@
 
 
 @dataclass
-<<<<<<< HEAD
-class TickInfoLinear:
-=======
 class TickInfoLimit:
->>>>>>> 5f0cdcfb
     ## amount of liquidity that has not been yet swapped
     liquidityLeft: int
     ## the total position liquidity that references this tick
@@ -298,15 +294,9 @@
         insertTickInMapping(mapping, key, TickInfo(0, 0, 0, 0))
 
 
-<<<<<<< HEAD
-def insertUninitializedLinearTickstoMapping(mapping, keys):
-    for key in keys:
-        insertTickInMapping(mapping, key, TickInfoLinear(0, 0, 0, 0, []))
-=======
 def insertUninitializedLimitTickstoMapping(mapping, keys):
     for key in keys:
         insertTickInMapping(mapping, key, TickInfoLimit(0, 0, 0, 0, []))
->>>>>>> 5f0cdcfb
 
 
 def insertTickInMapping(mapping, key, value):
@@ -435,30 +425,18 @@
 ################ Chainflip pool utilities ################
 
 
-<<<<<<< HEAD
-def getHashLinear(owner, tick, isToken0):
-=======
 def getHashLimit(owner, tick, isToken0):
->>>>>>> 5f0cdcfb
     checkInputTypes(account=owner, int24=tick, bool=isToken0)
     return hash((owner, tick, isToken0))
 
 
 def assertLimitPositionExists(self, owner, tick, isToken0):
     checkInputTypes(account=owner, int24=(tick), bool=isToken0)
-<<<<<<< HEAD
-    key = getHashLinear(owner, tick, isToken0)
-=======
     key = getHashLimit(owner, tick, isToken0)
->>>>>>> 5f0cdcfb
     assert self.__contains__(key), "Position doesn't exist"
 
 
 def assertLimitPositionIsBurnt(self, owner, tick, isToken0):
     checkInputTypes(account=owner, int24=(tick), bool=isToken0)
-<<<<<<< HEAD
-    key = getHashLinear(owner, tick, isToken0)
-=======
     key = getHashLimit(owner, tick, isToken0)
->>>>>>> 5f0cdcfb
     assert not self.__contains__(key), "Position exists"